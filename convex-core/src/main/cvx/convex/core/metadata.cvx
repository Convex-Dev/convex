;;
;;
<<<<<<< HEAD
;; Metadata for core symbols that are implemented at the level of the CVM:
;;
;; - Functions defined in Java code
;; - Convex Lisp special forms
;;
;;


{*address*
 {:doc      {:description "Returns the address of the current account (user address in regular transaction, actor address in actor calls)."
             :examples    [{:code "(address? *address*)"}]}
  :special? true}


 *memory*
 {:doc      {:description "Returns the current memory Allowance for this account. May be zero - in which case any new memory allocations will be charged at the current memory exchange pool price."
             :examples    [{:code "*memory*"}]}
  :special? true}


 *balance*
  {:doc      {:description ["Returns the available balance of the current account (in Convex coins)."
                            "The available balance excludes reserved balance for transaction execution, so this number may be somewhat less than the total account balance during transaction execution."]
              :examples    [{:code "*balance*"}]}
   :special? true}


 *caller*
 {:doc      {:description "During an actor call, returns the address of the account doing the call. Nil otherwise."
             :examples    [{:code "*caller*"}]}
  :special? true}


 *depth*
 {:doc      {:description ["Returns the CVM execution stack depth, at the point the `*depth*` operation is executed. If the depth becomes too deep, the transaction will fail with a `:DEPTH` exception."
                           "InformativeIn most cases, the allowable depth should be sufficient."]
             :examples    [{:code "*depth*"}]}
  :special? true}


 *holdings*
  {:doc      {:description ["Returns the holdings blob map for this account."
                            "Holdings are data values controlled by other accounts (usually actors). They can be used to indicate that an account may have special rights or holdings with respect to a specific actor, for instance."
                            "See `get-holding`, `set-holding`."]
              :examples    [{:code "*holdings*"}]}
   :special? true}


 *initial-expander*
 {:doc {:description "Initial expander used to expand forms, before compilation."
        :examples    [{:code "(expand '(if 1 2 3) *initial-expander*)"}]
        :signature   [{:params [form cont]}]}}


  *juice*
  {:doc      {:description ["Returns the amount of execution juice remaining at this point of the current transaction."
                            "Juice is required for every CVM operation executed, and the transaction will fail immediately with a `:JUICE` error if an attempt is made to consume juice beyond this value."]
              :examples    [{:code "*juice*"}]}
   :special? true}


  *key*
  {:doc      {:description "Returns the public key for this account. Returns nil in the case of an actor since actors are accounts without keys."
              :examples    [{:code "*key*"}]}
   :special? true}


 *offer*
 {:doc      {:description "Returns the amount of native coin offered by `*caller*` during a call. See `call`. Will usually be zero, unless the caller has included an offer with a 'call' expression."
             :examples    [{:code "*offer*"}]}
  :special? true}


 *origin*
 {:doc      {:description ["Similar to `*caller*` but returns the address of the account that initially signed this transaction."
                           "In a chain of calls, this address is the very first link."
                           "Usually, should NOT be used for access control, since a rogue actor can potentially trick a user into creating a transaction that allows code to be indirectly executed. Consider using `*caller*` for access control instead."]
             :examples    [{:code "*origin*"}]}
  :special? true}


 *result*
 {:doc      {:description "Returns the result of the last CVM operation executed. Can be used, in some cases, to access the value of the previous expression. Will be nil for new transactions, or at the start of an actor call."
             :examples    [{:code "(do 1 *result*)"}]}
  :special? true}


 *sequence*
 {:doc      {:description "Returns the current sequence number for this account. The sequence number is equal to the number of signed transactions executed. The next valid sequence number is `(+ *sequence* 1)."
             :examples    [{:code "*sequence*"}]}
  :special? true}


 *state*
 {:doc      {:description "Returns the current CVM state record. This is a very large object, and should normally only be used temporarily to look up relevant values."
             :examples    [{:code "(keys *state*)"}
                           {:code "(get-in *state* [:accounts *address* :balance])"}]}
  :special? true}


 *timestamp*
 {:doc      {:description ["Returns the current timestamp."
                           "The timestamp is a `long` value that is equal to the greatest timestamp of any block executed (including the current block)."
                           "A timestamp can be interpreted as the number of milliseconds since January 1, 1970, 00:00:00 GMT. The block timestamp should always be less than or equal to the Unix timestamp of peers that are in consensus."
                           "Commonly used with `schedule`."]
             :examples    [{:code "*timestamp*"}]}
  :special? true}


 <
 {:doc {:description "Tests if numeric arguments are in strict increasing order. Reads as 'less-than'."
        :examples    [{:code "(< 1 2 3)"}]
        :signature   [{:params [& xs]
                       :return Boolean}]}}


 >
 {:doc {:description "Tests if numeric arguments are in strict decreasing order. Reads as 'greater-than'."
        :examples    [{:code "(> 3 2 1)"}]
        :signature   [{:params [& xs]
                       :return Boolean}]}}


 <=
 {:doc {:description "Tests if numeric arguments are in increasing order. Reads as 'less-than-or-equal'."
        :examples    [{:code "(<= 1 1 3)"}]
        :signature   [{:params [& xs]
                       :return Boolean}]}}


 >=
 {:doc {:description "Tests if numeric arguments are in decreasing order. Reads as 'greater-than-or-equal'."
        :examples    [{:code "(>= 3 2 2)"}]
        :signature   [{:params [& xs]
                       :return Boolean}]}}


 ==
 {:doc {:description ["Tests if arguments are equal in numerical value."
                      "Difference with `=` is that types are erased (eg. `long` value is comparable with a `double` value)."]
        :examples    [{:code   "(== 2 2.0)"
                       :return "true"}]
        :signature   [{:params [& xs]
                       :return Boolean}]}}


 =
 {:doc {:description "Tests if arguments are equal in value."
        :examples    [{:code   "(= :foo :foo)"
                       :return "true"}]
        :signature   [{:params [& vals]
                       :return Boolean}]}}


 +
 {:doc {:description "Adds numerical arguments. Result will be a `long` if all arguments are integers, or a double if any floating point values are included."
        :examples    [{:code "(+ 1 2 3)"}]
        :signature   [{:params [& xs]}]}}


 -
 {:doc {:description "Subtracts numerical arguments from the first argument. Negates a single argument."
        :examples    [{:code "(- 10 7)"}]
        :signature   [{:params [x]}
                      {:params [x y & more]}]}}


 *
 {:doc {:description "Multiplies numeric arguments. Result will be a `double` if any arguments are floating point values, otherwise it will be a `long`."
        :examples    [{:code "(* 1 2 3 4 5)"}]
        :signature   [{:params [& xs]}]}}


 /
 {:doc {:description "Double precision point divide. With a single argument, returns the reciprocal of a number. With multiple arguments, divides the first argument by the others in order."
        :examples    [{:code "(/ 10 3)"}]
        :signature   [{:params [divisor]}
                      {:params [numerator divisor]}
                      {:params [numerator divisor & more]}]}}


 abs
 {:doc {:description "Computes the absolute value of a numerical argument. Supports `double` and `long` results."
        :errors      {:CAST "If the parameter is not a number."}
        :examples    [{:code "(abs -1.5)"}
                      {:code "(abs 100)"}]
        :signature   [{:params [x]
                       :return Number}]}}


 accept
 {:doc {:description ["Used during a `call`, accepts offered coins up to the amount of `*offer*` from `*caller*`. Returns the amount accepted if successful."
                      "Amount must cast to `long`. If successful, the amount will be added immediately to the `*balance*` of the current `*address*`."
                      "This is the recommended way of transferring balance between actors, as it requires a positive action to confirm receipt."]
        :errors      {:ARGUMENT "If accepted amount is negative"
                      :CAST     "If accepted amount is not a `long`"
                      :STATE    "If ´*caller*´ has not offered sufficient coins to fulfil the offer"}
        :examples    [{:code "(accept *offer*)"}]
        :signature   [{:params [amount]
                       :return Number}]}}


 account
 {:doc {:description "Returns the account record for a given addess, or nil if the account does not exist. Argument must cast to `address`."
        :errors      {:CAST "If the argument is not a valid Address."}
        :examples    [{:code "(account *address*)"}]
        :signature   [{:params [address]
                       :return Account}]}}


 address
 {:doc {:description "Casts the argument to an `address`. Valid argument is a hex strings, a `long`, and `address` or a `blob` with the correct length (8 bytes)."
        :errors      {:CAST "If the argument is not castable to a valid `address`."}
        :examples    [{:code "(address 451)"}]
        :signature   [{:params [x]
                       :return Address}]}}


 address?
 {:doc {:description "Returns true if the argument is an actual `address`."
        :examples    [{:code "(address? #777)"}
                      {:code "(address? :foo)"}]
        :signature   [{:params [x]
                       :return Boolean}]}}


 apply
 {:doc {:description ["Applies a function to the specified arguments, after flattening the last argument. Last argument must be a sequential collection, or 'nil' which is considered an empty collection."
                      "Only useful in particular cases when interacting with variadic functions."]
        :errors      {:ARITY "If the additional arguments cause an arity error in the applied function."
                      :CAST  "If the first argument is not castable to a valid function."}
        :examples    [{:code "(apply + [1 2 3])"}
                      {:code "(apply + 1 2 [3 4 5])"}]
        :signature   [{:params [f & args more-args]
                       :return Any}]}}

 assoc
 {:doc {:description "Adds entries into an associative data structure, taking each two arguments as key/value pairs. A nil data structure is considered as an empty map."
        :errors      {:ARITY    "If the additional arguments are not an even number (key and value pairs)."
                      :ARGUMENT "If one or more of the supplied keys is invalid for the data structure."
                      :CAST     "If the first argument is not a valid DataStructure."}
        :examples    [{:code "(assoc {1 2} 3 4)"}]
        :signature   [{:params [coll & kvs]
                       :return DataStructure}]}}


 assoc-in
 {:doc {:description "Associates a value entries into an nested associative data structure, as if using `assoc` at each level."
        :errors      {:ARGUMENT "If one or more of the supplied keys is invalid for the data structure."
                      :CAST     "If the first argument is not a valid data structure, or the second argument is not a a sequential data structure."}
        :examples    [{:code "(assoc-in {1 [1 2 3]} [1 2] 4)"}]
        :signature   [{:params [coll keys v]
                       :return DataStructure}]}}

 balance
 {:doc {:description "Returns the coin balance of the specified account, which must be an `address`. Returns nil if and only the account does not exist."
        :errors      {:CAST "If the argument is not a valid address."}
        :examples    [{:code "(balance *caller*)"}]
        :signature   [{:params [address]
                       :return Long}]}}


 blob
 {:doc {:description "Casts the argument to a blob. Arugment can be an `address`, a hex string, or another `blob`."
        :errors      {:CAST "If the argument is not castable to a blob."}
        :examples    [{:code "(blob \"1234abcd\")"}]
        :signature   [{:params [address]
                       :return Blob}]}}


 blob-map
 {:doc {:description ["Creates a blob map. Blob maps support blob types as keys only (see `blob`)."
                      "Optional arguments must be pairs of blob keys and values to be included in the blob map."]
        :errors      {:ARGUMENT "If any of the keys supplied is not castable to a blob."
                      :ARITY    "If there is not an even number of arguments (key and value pairs)."}
        :examples    [{:code "(blob-map 0x1234 :foo)"}]
        :signature   [{:params [& kvs]
                       :return BlobMap}]}}


 blob?
 {:doc {:description "Returns true if the argument is a `Blob`, false otherwise."
        :examples    [{:code "(blob? 0x1234)"}]
        :signature   [{:params [x]
                       :return Boolean}]}}


 boolean
 {:doc {:description "Casts any value to a `boolean`. Returns false if value is nil or actually `false`, true in any other case."
        :examples    [{:code "(boolean 123)"}]
        :signature   [{:params [x]
                       :return Boolean}]}}


 boolean?
 {:doc {:description "Returns true if the argument is a boolean (either `true` or `false`)."
        :examples    [{:code "(boolean? false)"}]
        :signature   [{:params [x]
                       :return Boolean}]}}


 byte
 {:doc {:description "Casts a value to a Byte. Discards high bits of larger integer types."
        :errors      {:CAST "If the argument is not castable to a Byte."}
        :examples    [{:code "(byte 1234)"}]
        :signature   [{:params [x]
                       :return Byte}]}}


 call*
 {:doc {:description ["Like `call` but lower-level. Instead of a form, takes a symbol referring to the function, and then arguments separately."
                      "Same kind of errors may happen."]
        :errors      {:ARITY    "If the supplied arguments are the wrong arity for the called function."
                      :CAST     "If the address argument is an Address, the offer is not a Long, or the function name is not a Symbol."
                      :STATE    "If the address does not refer to an Account with the callable function specified by fn-name."
                      :ARGUMENT "If the offer is negative."}
        :examples    [{:code "(call* some-actor 1000 'contract-fn arg1 arg2)"}]
        :signature   [{:params [address offer fn-name & args]
                       :return Any}]}}


 ceil
 {:doc {:description "Computes the mathematical ceiling (rounding up towards positive infinity) for a numerical argument. Uses double precision mathematics."
        :errors      {:CAST "If the argument is not a number."}
        :examples    [{:code "(ceil 16.3)"}]
        :signature   [{:params [x]
                       :return Double}]}}


 char
 {:doc {:description "Casts a value to a `char`. Discards high bits of larger integer types."
        :errors      {:CAST "If the argument is not castable to a character."}
        :examples    [{:code "(char 97)"}]
        :signature   [{:params [x]
                       :return Character}]}}

 coll?
 {:doc {:description "Returns true if the argument is a collection: list, map, set, or vector. Returns false otherwise."
        :examples    [{:code "(coll? [1 2 3])"}]
        :signature   [{:params [x]
                       :return Boolean}]}}


 cond
 {:doc      {:description ["Performs conditional tests on successive pairs of `test` -> `result`, returning the `result` for the first `test` that succeeds."
                           "Performs short-circuit evaluation: result expressions that are not used and any test expressions after the first success will not be executed."
                           "In the case that no test succeeds, a single aditional argument may be added as a fallback value. If no fallback value is available, nil will be returned."]
             :examples    [{:code "(cond test-1 result-1 else-value)"}
                           {:code "(cond test-1 result-1 test-2 result-2 test-3 result--3)"}]
             :signature   [{:params []}
                           {:params [test]}
                           {:params [test result]}
                           {:params [test result fallback-value]}
                           {:params [test-1 result-1 test-2 result-2 & more]}]}
  :special? true}


 compile
 {:doc {:description "Compiles a form, returning an operation. See `eval`."
        :errors      {:COMPILE "If a compiler error occurs."}
        :examples    [{:code "(compile '(fn [x] (* x 2)))"}]
        :signature   [{:params [form]
                       :return Op}]}}


 concat
 {:doc {:description "Concatenates sequential data structures (lists or maps), returning a new sequential data structure of the same type as the first non-nil argument. Nil is treated as an empty sequence."
        :errors      {:CAST "If any of the arguments is neither a sequential data structure nor nil."}
        :examples    [{:code "(concat [1 2] [3 4])"}]
        :signature   [{:params [& seqs]
                       :return DataStructure}]}}


 conj
 {:doc {:description "Adds elements to a data structure, in the natural mode of addition for the data structure. Supports sequential collections, sets and maps."
        :errors      {:ARGUMENT "If a provided element is not of correct type for the given data structure."
                      :CAST     "If the first argument is not a data structure (or nil)."}
        :examples    [{:code "(conj [1 2] 3)"}
                      {:code "(conj {1 2} [3 4])"}
                      {:code "(conj #{1 2} 3)"}]
        :signature   [{:params [coll & elems]
                       :return DataStructure}]}}

 cons
 {:doc {:description "Constructs a list, by prepending the leading arguments to the last argument. The last argument must be coercable to a sequential data structure."
        :errors      {:CAST "If the last argument is not a sequence."}
        :examples    [{:code "(cons 1 '(2 3))"}
                      {:code "(cons 1 2 '(3 4))"}]
        :signature   [{:params [arg & more-args coll]}]}}


 contains-key?
 {:doc {:description "Returns true if the given associative data structure contains the given key, false otherwise."
        :examples    [{:code "(contains-key? {:foo 1 :bar 2} :foo)"}]
        :signature   [{:params [coll key]
                       :return Boolean}]}}


 create-peer
 {:doc {:description "Creates a new peer on the network. The peer must have an account number and sufficient balance to place a stake amount"
        :errors      {:CAST "If the first argument is not a valid account-key."}
        :examples    [{:code "(create-peer account-key 700000000)"}]
        :signature   [{:params [account-key stake-amount]
                       :return stake-amount}]}}


 count
 {:doc {:description "Returns the number of elements in the given collection, blob, or string."
        :errors      {:CAST "If the argument is not a countable object."}
        :examples    [{:code "(count [1 2 3])"}]
        :signature   [{:params [coll]
                       :return Long}]}}

 dec
 {:doc {:description "Decrements the given `long` by 1."
        :errors      {:CAST "If the argument is not a long."}
        :examples    [{:code "(dec 10)"}]
        :signature   [{:params [long]
                       :return Long}]}}


 def
 {:doc      {:description ["Creates a definition in the current environment. This value will persist in the environment owned by the current account."
                           "The name argument must be a symbol, or a Symbol wrapped in a syntax object with optional metadata."]
             :errors      {:CAST "If the argument is neither a valid symbol name nor a syntax containing a symbol value."}
             :examples    [{:code "(def a 10)"}]
             :signature   [{:params [name value]}]}
  :special? true}


 deploy
 {:doc {:description "Deploys an actor. The code provided will be executed to initialise the actor's account. Returns the Address of the deployed actor."
        :errors      {:COMPILE "If a compiler error occurred deploying the given code."}
        :examples    [{:code "(deploy '(defn my-fn [x y] (+ x y)))"}]
        :signature   [{:params [code]
                       :return Address}]}}


 difference
 {:doc {:description "Computes the difference of one or more sets. Nil is accepted and treated like an empty set."
        :errors      {:CAST "If any of the arguments is neither a set nor nil."}
        :examples    [{:code "(difference #{1 2} #{2 3})"}]
        :signature   [{:params [set & more]
                       :return Set}]}}


 disj
 {:doc {:description "Removes the specified key(s) from a set. Nil is treated as an empty Set."
        :errors      {:CAST "If the first argument is not a set."}
        :examples    [{:code "(disj #{1 2 3} 1)"}]
        :signature   [{:params [coll key]}]}}


 dissoc
 {:doc {:description "Removes entries with the specified key(s) from a map or blob map."
        :errors      {:CAST "If the first argument is not a map."}
        :examples    [{:code "(dissoc {1 2 3 4} 3)"}]
        :signature   [{:params [coll & keys]
                       :return Map}]}}

 do
 {:doc      {:description "Executes multiple expressions sequentially, and returns the value of the final expression."
             :examples    [{:code "(do (count [1 2 3]) :done)"}]
             :signature   [{:params [& expressions]}]}
  :special? true}


 double
 {:doc {:description "Casts any numerical value to a `double`."
        :errors    {:CAST "If the argument is not castable to double."}
        :examples  [{:code "(double 3)"}]
        :signature [{:params [x]
                     :return Double}]}}

 empty
 {:doc {:description "Returns an empty collection of the same type as the argument. `(empty nil)` returns nil."
        :errors      {:CAST "If the argument is neither nil nor a data structure."}
        :examples    [{:code "(empty [1 2 3])"}]
        :signature   [{:params [coll]
                       :return DataStructure}]}}


 empty?
 {:doc {:description "Checks if the argument is an empty collection. Nil is considered empty. "
        :errors      {:CAST "If the argument is neither nil nor a data structure."}
        :examples    [{:code "(empty? [])"}]
        :signature   [{:params [coll]
                       :return Boolean}]}}


 encoding
 {:doc {:description ["Returns the byte encoding for a given value as a blob."
                      "The encoding is the unique canonical binary representation of a value. Encodings may change between Convex versions - it is unwise to rely on the exact representation."]
        :examples    [{:code "(encoding {1 2})"}]
        :signature   [{:params [value]
                       :return Blob}]}}


 eval
 {:doc {:description "Evaluates code in the current context, expanding and compiling the form if necessary (see `expand`,`compile`)."
        :errors      {:COMPILE "If a compiler error occurred evaluating the form."
                      :EXPAND  "If an expander error occurred while expanding the form."}
        :examples    [{:code "(eval '(+ 1 2))"}]
        :signature   [{:params [form]}]}}

 eval-as
 {:doc {:description "Like `eval` but evaluates code in the environment of the specifed account. The current account must have controller privileges to execute this operation (see `set-controller`)."
        :examples    [{:code "(eval-as #666 '(+ 1 2))"}]
        :signature   [{:params [address form]}]}}


 exp
 {:doc {:description "Returns `e` raised to the power of the given numerical argument."
        :errors      {:CAST "If the argument is not a number."}
        :examples    [{:code "(exp 1.0)"}]
        :signature   [{:params [x]
                       :return Double}]}}


 expand
 {:doc {:description ["Expands the given form."
                      "Uses the specified expander (including macros) as the primary expander if provided, the default `*initial-expander*` otherwise."
                      "If also provided, a continuation expander will be passed to the primary expander, otherwise the primary will be used as its own continuation."
                      "Expanders are an advanced feature."]
        :examples    [{:code "(expand '(if a :truthy :falsey))"}]
        :signature   [{:params [form]}
                      {:params [form expander]}
                      {:params [form expander cont]}]}}


 callable?
 {:doc {:description "Returns true the given function name (a symbol) is a callable function in actor. See `call`."
        :errors      {:CAST "If the actor argument is not an address."}
        :examples    [{:code "(callable? actor-address 'function-name)"}]
        :signature   [{:params [actor symbol]}]}}


 fail
 {:doc {:description ["Causes execution to fail at the current position."
                      "Error type defaults to `:ASSERT` if not specified, and cannot be nil. Typically a keyword, it can actually be any value."
                      "Error message defaults to nil if not specified. The message may be any value, but the use of short descriptive strings is recommended."]
        :examples    [{:code "(fail :ASSERT \"Assertion failed\")"}]
        :signature   [{:params []}
                      {:params [message]}
                      {:params [error-type message]}]}}


 first
 {:doc {:description "Returns the first element from a collection which must contain at least one element. Also see `empty?`"
        :errors      {:BOUNDS "If the collection is empty."
                      :CAST   "If the first argument is not a countable collection."}
        :examples    [{:code "(first [1 2 3])"}]
        :signature   [{:params [coll]}]}}

 floor
 {:doc {:description "Computes the mathematical floor (rounding down towards negative infinity) for a numerical argument. Uses double precision mathematics."
        :examples    [{:code "(floor 16.3)"}]
        :signature   [{:params [x]
                       :return Double}]}}


 fn
 {:doc      {:description "Creates an anonymous function (closure) with the specified argument list and function body. Will close over variables in the current lexical scope."
             :examples    [{:code "(let [f (fn [x y] (* x y))] (f 10 7))"}]
             :signature   [{:params [args & body]}]}
  :special? true}


 fn?
 {:doc {:description "Returns true if the argument is a function, false otherwise. Some values may sometimes operate as functions but are not functions themselves (eg. maps and vectors)."
        :examples    [{:code "(fn? count)"}]
        :signature   [{:params [x]
                       :return Boolean}]}}

 get
 {:doc {:description ["Gets an element from a collection at the specified index value. Works on all collection types including maps, sets and sequences. Nil is treated as an empty collection."
                      "If the index is not present, returns `not-found` value (nil by default)."]
        :examples    [{:code "(get {:foo 10 :bar 15} :foo)"}]
        :signature   [{:params [coll key]}
                      {:params [coll key not-found]}]}}

 get-holding
 {:doc {:description "Gets the holding value for a specified owner account address. Owner account must exist. Holding will be null by default. See `*holdings*`, `set-holding`."
        :errors      {:CAST "If the argument is not an address."}
        :examples    [{:code "(get-holding *caller*)"}]
        :signature   [{:params [owner]}]}}


 get-in
 {:doc {:description "Gets an element by successively looking up keys in a collection according to the logic of `get`. If any lookup does not find the appropriate key, will return `not-found` (nil by default)."
        :errors      {:CAST "If the first argument is not an associative collection."}
        :examples    [{:code "(get-in [[1 2] [3 4]] [1 1])"}]
        :signature   [{:params [coll keys]}
                      {:params [coll keys not-found]}]}}

 halt
 {:doc {:description ["Completes execution in the current context with the specified result, or null if not provided. Does not roll back any state changes made."
                      "If the currently executing context is an actor, the result will be used as the return value from the actor call."]
        :examples    [{:code "(halt :we-are-finished-here)"}]
        :signature   [{:params []}
                      {:params [result]}]}}

 hash
 {:doc {:description "Calculates the 32-byte SHA3-256 cryptographic hash of a `blob` or an `address` (which is a specialized type of `blob`). Returns a 32-byte `blob`."
        :examples    [{:code "(hash 0x1234)"}
                      {:code "(hash (encoding :foo))"}]
        :signature   [{:params [value]
                       :return Blob}]}}


 hash?
 {:doc {:description "Returns true if the given value is a `hash`."
        :examples    [{:code "(hash? (hash 0x1234))"}]
        :signature   [{:params [x]
                       :return Boolean}]}}


 hash-map
 {:doc {:description "Constructs a map with the given keys and values. If a key is repeated, the last value will overwrite previous ones."
        :errors      {:ARITY "If the number of arguments is not even (key-value pairs)."}
        :examples    [{:code "(hash-map 1 2 3 4)"}]
        :signature   [{:params [& kvs]}]}}


 hash-set
 {:doc {:description "Constructs a set with the given values. If a value is repeated, it will be included only once in the set."
        :examples    [{:code "(hash-set 1 2 3)"}]
        :signature   [{:params [& values]}]}}


 inc
 {:doc {:description "Increments the given `long` by 1."
        :errors      {:CAST "If the actor argument is not a `long`."}
        :examples    [{:code "(inc 10)"}]
        :signature   [{:params [num]
                       :return Long}]}}


 intersection
 {:doc {:description "Computes the intersection of one or more sets. Nil is treated as an empty set."
        :errors      {:CAST "If any of the arguments is neither a set nor nil."}
        :examples    [{:code "(intersection #{1 2} #{2 3})"}]
        :signature   [{:params [set & more]
                       :return Set}]}}


 into
 {:doc {:description "Adds elements to a collection, in a collection-defined manner as with `conj`."
        :errors      {:ARGUMENT "If any of the elements is not a valid type for the given data structure."
                      :CAST     "If either argument is not a data structure."}
        :examples    [{:code "(into {} [[1 2] [3 4]])"}]
        :signature   [{:params [coll elements]
                       :return DataStructure}]}}

 keys
 {:doc {:description "Returns a vector of keys in the given map, in the map defined order. Also see `values`."
        :errors      {:CAST "If the argument is not a map."}
        :examples    [{:code "(keys {:foo 1 :bar 2})"}]
        :signature   [{:params [m]
                       :return Vector}]}}

 keyword
 {:doc {:description "Coerces the argument to a keyword: a symbol, a keyword, or a string between 1 and 64 characters."
        :errors      {:ARGUMENT "If the keyword name is of illegal length."
                      :CAST     "If the argument is not of a type castable to keyword."}
        :examples    [{:code "(keyword \"foo\")"}]
        :signature   [{:params [name]
                       :return Keyword}]}}


 keyword?
 {:doc {:description "Returns true if the argument is a keyword, false otherwise."
        :examples    [{:code "(keyword? :foo)"}]
        :signature   [{:params [x]
                       :return Boolean}]}}


 last
 {:doc {:description "Returns the last element of a data structure, in collection-defined order. Collection argument must be coercible to a sequential data structure."
        :errors      {:CAST "If the argument is not coercible to a sequential data structure (list or vector)."}
        :examples    [{:code "(last [1 2 3])"}]
        :signature   [{:params [coll]}]}}


 let
 {:doc      {:description "Binds local variables according to symbol-expression pairs in a binding vectors, then execute following expressions in an implicit do block."
             :examples    [{:code "(let [x 10] (* x x))"}]
             :signature   [{:params [bindings & exps]}]}
  :special? true}


 list
 {:doc {:description "Creates a list containing the given arguments as elements."
        :examples    [{:code "(list 1 2 3)"}]
        :signature   [{:params [& elements]
                       :return List}]}}


 list?
 {:doc {:description "Returns true if the argument is a list."
        :examples    [{:code "(list? :foo)"}]
        :signature   [{:params [x]
                       :return Boolean}]}}


 log
 {:doc {:description ["Outputs a sequence of values to the CVM log for the current account. Any valid CVM values can be logged. Returns a vector containing logged values."
                      "The CVM log is NOT stored on chain. It may be used by peers for external audits."]
        :examples    [{:code "(log :EVENT 123 [:some :data])"}]
        :signature   [{:params [& values]
                       :return Vector}]}}


 long
 {:doc {:description "Casts the given argument to a 64-bit signed integer."
        :errors      {:CAST "If the argument is not castable to `long`."}
        :examples    [{:code "(long 10)"}]
        :signature   [{:params [num]}]}}


 long?
 {:doc {:description "Returnes true if the argment is a `long` value, false otherwise."
        :examples    [{:code "(long? 1234)"}]
        :signature   [{:params [x]
                       :return Boolean}]}}


 lookup
 {:doc      {:description "Looks up the value of a symbol in the current execution environment, or the account of the given address if specified."
             :errors      {:NOBODY "If the target account for lookup does not exist."}
             :examples    [{:code "(do (def a 13) (lookup a))"}
                           {:code "(lookup #8 count)"}]
             :signature   [{:params [sym]}
                           {:params [address sym]}]}
  :special? true}


 lookup-meta
 {:doc {:description "Looks up metadata for a symbol in the current execution environment, or the account of the given address if specified. Returns nil if not found."
        :examples    [{:code "(lookup-meta 'count)"}]
        :signature   [{:params [name]}
                      {:params [address name]}]}}


 loop
 {:doc      {:description ["Creates a loop body, binding one or more loop variables in a manner similar to `let`."
                           "Within the loop body, `recur` can be used to return to the start of the loop while re-binding the loop variables with new values. Does not consume stack."]
             :examples    [{:code "(loop [i 10 acc 1] (if (> i 1) (recur (dec i) (* acc i)) acc))"}]
             :signature   [{:params [bindings & body]}]}
  :special? true}


 map
 {:doc {:description "Applies a function to each element of a data structure in sequence, and returns a vector of results. Additional collection may be provided to call a function with higher arity."
        :examples    [{:code "(map inc [1 2 3])"}]
        :signature   [{:params [f coll]}
                      {:params [f coll1 coll2 & more-colls ]}]}}


 map?
 {:doc {:description "Returns true if argument is a map, false otherwise."
        :examples    [{:code "(map? {1 2})"}]
        :signature   [{:params [coll]
                       :return Boolean}]}}

 merge
 {:doc {:description "Merges zero or more maps (not blob maps), replacing existing values. Nil is considered as an empty map."
        :examples    [{:code "(merge {1 2 3 4} {3 5 7 9})"}]
        :signature   [{:params [& maps]}]}}


 meta
 {:doc {:description "Returns metadata for a `syntax` object. Returns nil if the argument is not a syntax object."
        :examples    [{:code "(meta (syntax 'foo {:bar 1}))"}]
        :signature   [{:params [syntax]
                       :return Map}]}}

 mod
 {:doc {:description "Returns the integer modulus of a numerator divided by a divisor. The result will always be positive, in consistent with Euclidean Divsion."
        :examples    [{:code "(mod 13 5)"}]
        :signature   [{:params [num div]}]}}


 nan?
 {:doc {:description "Returns true if argment is `##NaN`. Returns false for any other value (including non-numerical arguments)."
        :examples    [{:code "(nan? ##NaN)"}]
        :signature   [{:params [x]
                       :return Boolean}]}}


 name
 {:doc {:description "Gets the string name of an object: a keyword, a symbol, or a string."
        :errors      {:CAST "If the argument is not castable to a String name."}
        :examples    [{:code   "(name :foo)"
                       :return "\"foo\""}]
        :signature   [{:params [named-object]
                       :return String}]}}


 next
 {:doc {:description "Returns the elements of a sequential data structure after the first element, or nil if no more elements remain."
        :errors      {:CAST "If the argument is not a sequential data structure."}
        :examples    [{:code "(next [1 2 3])"}]
        :signature   [{:params [coll]
                       :return Sequence}]}}


 nil?
 {:doc {:description "Returns true if argument is nil, false otherwise."
        :examples    [{:code "(nil? nil)"}]
        :signature   [{:params [x]
                       :return Boolean}]}}


 not
 {:doc {:description "Inverts a truth value. Returns true on false or nil, returns false on any other value."
        :examples    [{:code "(not true)"}
                      {:code "(not nil)"}]
        :signature   [{:params [b]
                       :return Boolean}]}}


 nth
 {:doc {:description ["Gets the nth element of a countable data structure: a collection as defined in `collection?`, a blob, or a string."
                      "The index must be a valid long between 0 (inclusive) and the element count of the collection (exclusive)."]
        :errors      {:CAST "If the first argument is not countable data structure."}
        :examples    [{:code "(nth [1 2 3] 2)"}]
        :signature   [{:params [coll index]}]}}


 number?
 {:doc {:description "Returns true if the argument is a numeric value, false otherwise."
        :examples    [{:code "(number? 2.3)"}]
        :signature   [{:params [x]
                       :return Boolean}]}}


 pow
 {:doc {:description "Returns the first argument raised to the power of the second argument. Uses double precision maths."
        :errors      {:CAST "If the argument is not a Number."}
        :examples    [{:code "(pow 2 3)"}]
        :signature   [{:params [x y]
                       :return Double}]}}


 quasiquote
 {:doc       {:description "Returns the quoted value of a form, without evaluating it. Like 'quote', but elements within the form may be unquoted via `unquote`."
              :examples    [{:code   "(quasiquote foo)"
                             :return "foo"}
                            {:code   "(quasiquote (:a :b (unquote (+ 2 3))))"
                             :return "(:a :b 5)"}]
              :signature   [{:params [form]}]}
  :expander? true
  :special?  true}


 query
 {:doc      {:description "Runs forms in query mode. When returning result, any state change will be rolled back as if nothing happened."
             :examples    [{:code "(query (def a 10) a)"}
                           {:code "(query (call unsafe-actor (do-something)))"}]
             :signature   [{:params [& forms]}]}
  :special? true}


 quot
 {:doc {:description "Returns the quotient of a numerator divided by a divisor. Performs truncated division (ie. rounds towards zero)."
        :examples [{:code "(quot 13 5)"}]
        :signature [{:params [num div]}]}}



 quote
 {:doc       {:description "Returns the quoted value of a form, without evaluating it. For example, you can quote a symbol to get the symbol itself rather than the value in the environment that it refers to."
              :examples    [{:code "(quote foo)"}
                            {:code "(eval (quote (+ 1 2 3)))"}]
              :signature   [{:params [form]}]}
  :expander? true
  :special?  true}


 recur
 {:doc      {:description "Escapes from the currently executing code and recurs at the level of the next loop or function body."
             :examples    [{:code "(recur acc (dec i))"}]
             :signature   [{:params [x y]}]}
  :special? true}


 reduce
 {:doc {:description ["Efficient and convenient looping mechanism."
                      "Reduces over a collection, calling `f` with an accumulator value and, successively each element of that collection (see example showing a summation)."
                      "Looping can be stopped at any moment by calling `reduced`. Otherwise, all elements in the collection are processed."
                      "If an initial accumulator value is not supplied, the initial value will be determined by calling the function on the first 0, 1 or 2 elements of the collection (however many are available)."]
        :errors      {:CAST "If the first argument is not a function, or the final argument is not a sequential collection."}
        :examples    [{:code "(reduce (fn [acc item] (+ acc item)) 0 [1 2 3 4 5])"}]
        :signature   [{:params [f coll]}
                      {:params [f init coll]}]}}


 reduced
 {:doc {:description "Returns immediately from the enclosing `reduce` function, providing the given value as the result of the whole `reduce` operation. This can be used to terminate early from a reduce operation, saving transaction costs."
        :examples    [{:code "(reduce (fn [acc x] (reduced :exit)) 1 [1 2 3 4 5])"}]
        :signature   [{:params [result]}]}}


 rem
 {:doc {:description "Returns the remainder of a numerator divided by a divisor, consistent with division performed by `quot`. The remainder will therefore have the same sign as the numerator."
        :examples    [{:code "(rem 13 5)"}]
        :signature   [{:params [num div]}]}}


 return
 {:doc      {:description "Escapes from the currently executing code and returns the specified value from the current function. Expressions following `return` will not be executed."
             :examples    [{:code "(do (return :finished) 42)"}]
             :signature   [{:params [value]}]}
  :special? true}


 reverse
 {:doc      {:description "Reverses a sequential data structure. Lists are converted to vectors, and vice versa for efficieny reasons. Nil is treated as an empty vector."
             :examples    [{:code "(reverse [1 2 3])"}]
             :signature   [{:params [value]
                            :return Sequence}]}
  :special? true}


 rollback
 {:doc      {:description "Escapes from the currently executing smart contract. Rolls back any state changes, as if nothing happened during that transaction. Returns the given value."
             :examples    [{:code "(rollback :aborted)"}]
             :signature   [{:params [value]}]}
  :special? true}


 schedule*
 {:doc {:description "Schedules a form for future execution under this account. Expands and compiles form now, but does not execute until the specified timestamp."
        :examples    [{:code "(schedule* (+ *timestamp* 1000) '(transfer my-friend 1000000))"}]
        :signature   [{:params [timestamp code]}]}}


 second
 {:doc {:description "Returns the second element of a countable collection."
        :errors      {:BOUNDS "If the argument does not have a second value"
                      :CAST   "If the argument is not a countable collection."}
        :examples    [{:code "(second [1 2 3])"}]
        :signature   [{:params [coll]}]}}


 set
 {:doc {:description "Coerces any data structure to a set."
        :errors      {:CAST "If the argument is not a countable data structure."}
        :examples    [{:code "(set [1 2 3])"}]
        :signature   [{:params [coll]
                       :return Set}]}}


 set!
 {:doc     {:description  ["Sets a local binding identified by an unqualified symbol to the given value."
                           "This local change will be be visible until the scope leaves the current binding form (eg. `let` binding, function body or recur)."
                           "This is probably most useful for updating a local variable in imperative style. Returns the value assigned to the local binding if successful."]
            :errors       {:ARGUMENT "If the symbol is qualified."}
            :examples     [{:code "(let [a 10] (set! a 20) a)"}]
            :signature    [{:params [sym value]}]}
 :special? true}


 set-controller
 {:doc {:description ["Sets the controller for the current account."
                      "Controller account is granted powerful access privileges including the ability to run `eval-as`. Setting to nil disable such control (default value)."]
        :errors      {:CAST   "If the argument is neither a validaAddress nor nil"
                      :NOBODY "If the address does not refer to an existing account."}
        :examples    [{:code "(set-controller #9)"}]
        :signature   [{:params [addr]}]}}


 set-holding
 {:doc {:description "Sets the holding value for a specified owner account address. Owner account must exist. Returns the new holding value."
        :errors      {:CAST "If the first argument is not an address."}
        :examples    [{:code "(set-holding *caller* 1000)"}]
        :signature   [{:params [owner value]}]}}


 set-key
 {:doc {:description ["Sets the public key (32-byte blob) for this account. May set to nil to turn this account into an actor and disable future external transactions."
                      "WARNING: You may lose access to the account if you do not have access to the associated private key."]
        :signature   [{:params [new-key]}]}}


 set-memory
 {:doc {:description "Sets the free memory allowance for the current account address, in number of bytes. Increases in memory allowance may cost coin balance. Decreases in memory allowance may earn a coin refund."
        :examples    [{:code "(set-memory 10000)"}]
        :signature   [{:params [mem]}]}}


 set-peer-data
 {:doc {:description "Sets metadata on a given peer. Metadata must be a map. Peer must exist, with a public account key."
        :errors      {:CAST "If the first argument is not a valid peer Key, or the second argument is not a map."}
        :examples    [{:code "(set-peer-data peer-key {:url \"my-peer.com:4242\"})"}]
        :signature   [{:params [peer map]}]}}


 set-peer-stake
 {:doc {:description "Sets the peer stake. Stake must be a `long`. Peer must exist, with a public account key."
        :errors      {:CAST "If the first argument is not a valid peer key, or the second argument is not a `long`."}
        :examples    [{:code "(set-peer-data peer-key {:url \"my-peer.com:4242\"})"}]
        :signature   [{:params [peer stake]}]}}


 set?
 {:doc {:description "Returns true if the argument is a set, false otherwise."
        :examples    [{:code "(set? #{1 2 3})"}]
        :signature   [{:params [x]
                       :return Boolean}]}}


 signum
 {:doc {:description "Returns the signum of a numeric value, defined to be -1, 0 or 1. Results in a cast error if the argument is not a number (including `##NaN`)."
        :examples    [{:code "(signum -1)"}]
        :signature   [{:params [x]
                       :return Double}]}}


 sqrt
 { :doc {:description "Computes the square root of a numerical argument. Uses double precision mathematics. May return `##NaN` for negative values."
         :examples    [{:code "(sqrt 16.0)"}]
         :signature   [{:params [x]
                        :return Double}]}}


 stake
 {:doc {:description "Sets the stake on a given peer. Peer must exist, and funds must be available to set the stake to the specified level. Setting stake to zero removes the stake entirely."
        :examples    [{:code "(stake trusted-peer-account-key 7000000000)"}]
        :signature   [{:params [account-key amount]}]}}

 str
 {:doc {:description "Coerces values into strings and concatenates them."
        :examples    [{:code "(str \"Hello \" name)"}]
        :signature   [{:params [& args]
                       :return String}]}}


 str?
 {:doc {:description "Returns true if the argument is a string, false otherwise."
        :examples    [{:code "(str? name)"}]
        :signature   [{:params [x]
                       :return Boolean}]}}


 subset?
 {:doc {:description "Returns true if `set-1` is a subset of `set-2u. Both arguments must be sets, nil being considered as an empty set."
        :examples    [{:code "(subset? #{1} #{1 2 3})"}]
        :signature   [{:params [set-1 set-2]
                       :return Boolean}]}}


 symbol
 {:doc {:description "Creates a symbol from keyword, a symbol, or a string between 1 and 64 character"
        :examples    [{:code "(symbol :foo)"}]
        :signature   [{:params [name]
                       :return Symbol}]}}


 str?
 {:doc {:description "Returns true if the argument is a string, false otherwise."
        :examples    [{:code "(str? \"foo\")"}]
        :signature   [{:params [x]
                       :return Boolean}]}}


 symbol?
 {:doc {:description "Returns true if the argument is a symbol, false otherwise."
        :examples    [{:code "(symbol? 'foo)"}]
        :signature   [{:params [x]
                       :return Boolean}]}}


 syntax
 {:doc {:description "Wraps a value as a syntax object, if it is not already one. If metadata is provided, merge the metadata into the resulting syntax object."
        :examples    [{:code "(syntax 'bar)"}
                      {:code "(syntax 'bar {:some :metadata})"}]
        :signature   [{:params [value]
=======
;; Includes:
;;  - metadata for core functions defined in Java code
;;  - metadata for Convex Lisp special forms
;;  - additional metadata for anything defined during core environment bootstrap (e.g. in core.con)
{
  abs
  {
	 :doc {:description "Computes the absolute value of a numerical argument. Supports Double and Long results."
         :examples [{:code "(abs -1.5)"}
                    {:code "(abs 100)"}]
         :type :function
         :signature [{:params [x]
                      :return Number}
                     ]
         :errors {:CAST "If the parameter is not a Number"}}
	}

	accept
	{
	 :doc {:description "Accepts offered coins up to the amount of *offer* from *caller*. Amount must cast to Long. If successful, the amount will be added immediately to the *balance* of the current *address*. This is the recommended way of transferring balance between Actors, as it requires a positive action to confirm receipt. Returns the amount accepted if successful."
         :examples [{:code "(accept *offer*)"}]
         :type :function
         :signature [{:params [amount]
                      :return Number}]
         :errors {:CAST "If the amount accepted is not a Long"
                  :ARGUMENT "If the amount acccpeted is negative"
                  :STATE "If the *caller* has not offered sufficient coins to fulfil the offer"}}
	}

  account
	{
	 :doc {:description "Returns the Account record for a given addess, or nil if the account does not exist. Argument must cast to Address."
         :examples [{:code "(account *address*)"}]
         :type :function
         :signature [{:params [address]
                      :return Account}]
         :errors {:CAST "If the argument is not a valid Address"}}
	}

 	address
	{
	 :doc {:description "Casts the argument to an Address. Valid arguments include hex Strings, Longs, Addresses and Blobs with the correct length (8 bytes)."
         :examples [{:code "(address 451)"}]
         :type :function
         :signature [{:params [a]
                      :return Address}]
         :errors {:CAST "If the argument is not castable to a valid Address."}}
	}

 	address?
	{
	 :doc {:description "Tests if the argument is an Address. Returns true if and only if the argument is an actual Address, not merely castable to one."
         :examples [{:code "(address? #777)"}
                    {:code "(address? :foo)"}]
         :type :function
         :signature [{:params [a]
                      :return Boolean}]}
	}

  apply
	{
	 :doc {:description "Applies a function to the specified arguments, after flattening the last argument. Last argument must be a sequential collection, or 'nil' which is considered and empty collection."
         :examples [{:code "(apply + [1 2 3])"}
                    {:code "(apply + 1 2 [3 4 5])"}]
         :type :function
         :signature [{:params [f & args more-args]
                      :return Any}]
         :errors {:CAST "If the first argument is not castable to a valid Function."
                  :ARITY "If the additional arguments cause an arity error in the applied Function."}}
	}

  assoc
	{
	 :doc {:description "Adds entries into an associative data structure, taking each two arguments as key/value pairs. A nil data structure is considered as an empty map."
         :examples [{:code "(assoc {1 2} 3 4)"}]
         :type :function
         :signature [{:params [coll & kvs]
                      :return DataStructure}]
         :errors {:CAST "If the first argument is not a valid DataStructure."
                  :ARITY "If the additional arguments are not an even number (key and value pairs)."
                  :ARGUMENT "If one or more of the supplied keys is invalid for the DataStructure."}}
	}

  assoc-in
	{
	 :doc {:description "Associates a value entries into an nested associative data structure, as if using 'assoc' at each level."
         :examples [{:code "(assoc-in {1 [1 2 3]} [1 2] 4)"}]
         :type :function
         :signature [{:params [coll keys v]
                      :return DataStructure}]
         :errors {:CAST "If the first argument is not a valid DataStructure, or the second argument is not a Sequence."
                  :ARGUMENT "If one or more of the supplied keys is invalid for the DataStructure."}}
	}

  balance
	{
	 :doc {:description "Returns the coin balance of the specified account, which must be an Address. Returns nil if and only the Account does not exist."
         :examples [{:code "(balance *caller*)"}]
         :type :function
         :signature [{:params [address]
                      :return Long}]
         :errors {:CAST "If the argument is not a valid Address."}}
	}

  blob
	{
	 :doc {:description "Casts the argument to a Blob. Handles Addresses, Hashes, existing blobs, and hex Strings"
         :examples [{:code "(blob \"1234abcd\")"}]
         :type :function
         :signature [{:params [address]
                      :return Blob}]
         :errors {:CAST "If the argument is not castable to a Blob."}}
	}

  blob-map
	{
	 :doc {:description "Creates a BlobMap. Blobmaps support blob types as keys only. Optional arguments must be pairs of Blob keys and values, to be included in the BlobMap."
         :examples [{:code "(blob-map 0x1234 :foo)"}]
         :type :function
         :signature [{:params [& kvs]
                      :return BlobMap}]
         :errors {:ARITY "If there are not an even number of arguments (key and value pairs)."
                  :ARGUMENT "If any of the keys supplied is not castable to a Blob."}}
	}

  blob?
	{
	 :doc {:description "Tests if the argument is a Blob."
         :examples [{:code "(blob? 0x1234)"}]
         :type :function
         :signature [{:params [a]
                      :return Boolean}]}
	}

  boolean
	{
	 :doc {:description "Casts any value to a Boolean. Returns true if the value is truthy, false otherwise."
         :examples [{:code "(boolean 123)"}]
         :type :function
         :signature [{:params [a]
                      :return Boolean}]}
	}

  boolean?
	{
	 :doc {:description "Tests if the argument is a boolean (either true or false)."
         :examples [{:code "(boolean? false)"}]
         :type :function
         :signature [{:params [a]
                      :return Boolean}]}
	}

  byte
	{
	 :doc {:description "Casts a value to a Byte. Discards high bits of larger integer types."
         :examples [{:code "(byte 1234)"}]
         :type :function
         :signature [{:params [a]
                      :return Byte}]
         :errors {:CAST "If the argument is not castable to a Byte."}}
	}

  call*
	{
	 :doc {:description "Calls an Actor function. address must cast to Address. offer must cast to Long. (symbol fn-name) must identify an exported function in the target Actor. args must be valid arguments for the called function."
         :examples [{:code "(call* some-actor 1000 'actor-fn arg1 arg2)"}]
         :type :function
         :signature [{:params [address offer fn-name & args]
                      :return Any}]
         :errors {:CAST "If the address argument is an Address, the offer is not a Long, or the function name is not a Symbol."
                  :ARITY "If the supplied arguments are the wrong arity for the called function."
                  :STATE "If the address does not refer to an Account with the callable function specified by fn-name."
                  :ARGUMENT "If the offer is negative."}}
	}

  call
	{
	 :doc {:description "Calls an function in another Account. The specified address must be valid, and refer to an existing account. offer is optional, if provided must cast to Long. call-form must be a valid expression calling an exported function in the target Account."
         :examples [{:code "(call some-contract 1000 (contract-fn arg1 arg2))"}]
         :type :macro
         :signature [{:params [address call-form]
                      :return Any}
                     {:params [address offer call-form]
                      :return Any}]
         :errors {:CAST "If the address argument is an Address, the offer is not a Long, or the function name is not a Symbol."
                  :ARITY "If the supplied arguments are the wrong arity for the called function."
                  :STATE "If the address does not refer to an Account with the callable function specified by fn-name."
                  :ARGUMENT "If the offer is negative."}}
	}

  ceil
  {
    :doc {:description "Computes the mathematical ceiling (rounding up towards positive infinity) for a numerical argument. Uses double precision mathematics."
          :examples [{:code "(ceil 16.3)"}]
          :type :function
          :signature [{:params [x]
                       :return Double}]
          :errors {:CAST "If the argument is not a Number."}}
  }

  char
	{
	 :doc {:description "Casts a value to a Char. Discards high bits of larger integer types."
         :examples [{:code "(char 97)"}]
         :type :function
         :signature [{:params [a]
                      :return Character}]
         :errors {:CAST "If the argument is not castable to a Character."}}
	}

  coll?
	{
	 :doc {:description "Tests if the argument is a Collection. Collections include maps, vectors, lists, sets."
         :examples [{:code "(coll? [1 2 3])"}]
         :type :function
         :signature [{:params [a]
                      :return Boolean}]}
	}

  cond
	{
	 :doc {:description "Performs conditional tests on successive (test, result) pairs of arguments, returning the result for the first test that succeeds. Performs short-circuit evaluation, i.e. result expressions that are not used and any test expressions after the first success will not be executed. In the case that no test succeeds, a single aditional argument may be added as a fallback value. If no fallback value is available, nil will be returned."
         :examples [{:code "(cond test1 result1 else-value)"}
                    {:code "(cond test1 result1 test2 result2 test3 result-3)"}]
         :type :special
         :signature [{:params []}
                     {:params [test]}
                     {:params [test result]}
                     {:params [test result fallback-value]}
                     {:params [test1 result1 test2 result2 & more]}]}
	}

  compile
	{
	 :doc {:description "Compiles a form, returning an op."
         :examples [{:code "(compile '(fn [x] (* x 2)))"}]
         :type :function
         :signature [{:params [form]
                      :return Op}]
         :errors {:COMPILE "If a compiler error occurs."}}
	}

  concat
	{
	 :doc {:description "Concatenates sequential objects, returning a new sequential object of the same type as the first non-nil argument. Nil is treated as an empty sequence."
         :examples [{:code "(concat [1 2] [3 4])"}]
         :type :function
         :signature [{:params [& seqs]
                      :return DataStructure}]
         :errors {:CAST "If any of the arguments is not a sequential data structure."}}
	}

  conj
	{
	 :doc {:description "Adds elements to a data structure, in the natural mode of addition for the data structure. Supports sequential collections, sets and maps."
         :examples [{:code "(conj [1 2] 3)"}
                    {:code "(conj {1 2} [3 4])"}
                    {:code "(conj #{1 2} 3)"}]
         :type :function
         :signature [{:params [coll & elems]
                      :return DataStructure}]
         :errors {:CAST "If the first argument is not a DataStructure (or nil)."
                  :ARGUMENT "If a provided element is not of correct type for the given data structure."}}
	}

  cons
	{
	 :doc {:description "Constructs a List, by prepending the leading arguments to the last argument. The last argument must be coercable to a sequence."
         :examples [{:code "(cons 1 '(2 3))"}
                    {:code "(cons 1 2 '(3 4))"}]
         :type :function
         :signature [{:params [arg & more-args coll]}]
         :errors {:CAST "If the last argument is not a Sequence."}}
	}

  contains-key?
	{
	 :doc {:description "Tests if the given asccoiative data structure contains the given key."
         :examples [{:code "(contains-key? {:foo 1 :bar 2} :foo)"}]
         :type :function
         :signature [{:params [coll key]
                      :return Boolean}]}
	}

  create-peer
	{
    :doc {:description "Creates a new peer on the network. The peer must have an account number and sufficient balance to place a stake amount"
          :examples [{:code "(create-peer account-key 700000000)"}]
          :type :function
          :signature [{:params [account-key stake-amount]
                       :return stake-amount}]
          :errors {:CAST "If the first argument is not a valid account-key."}}
	}

  count
	{
	 :doc {:description "Counts the number of elements in the given collection. Returns the length of Blobs and Strings."
         :examples [{:code "(count [1 2 3])"}]
         :type :function
         :signature [{:params [coll]
                      :return Long}]
         :errors {:CAST "If the argument is not a countable object."}}
	}

  dec
	{
	 :doc {:description "Decrements the given long by 1. Result is a Long."
         :examples [{:code "(dec 10)"}]
         :type :function
         :signature [{:params [num]
                      :return Long}]
         :errors {:CAST "If the argument is not a Number."}}
	}

  def
	{
	 :doc {:description "Creates a definition in the current environment. This value will persist in the environment owned by the current account. The name argument must be a Symbol, or a Symbol wrapped in a Syntax Object with optional metadata."
         :examples [{:code "(def a 10)"}]
         :type :special
         :signature [{:params [name value]}]
         :errors {:CAST "If the argument is neither a valid Symbol name nor a Syntax containing a Symbol value."}}
	}

  deploy
	{
	 :doc {:description "Deploys an actor. The code provided will be executed to initialise the Actor's account. Returns the Address of the deployed Actor."
         :examples [{:code "(deploy '(do (defn my-fn [x y] (+ x y)) (export my-fn)) )"}]
         :type :function
         :signature [{:params [code]
                      :return Address}]
         :errors {:COMPILE "If a compiler error occurred deploying the given code."}}
	}

  difference
  {
    :doc {:description "Computes the difference of one or more sets. 'nil' is treated as the empty set."
          :examples [{:code "(difference #{1 2} #{2 3})"}]
          :type :function
          :signature [{:params [set & more]
                       :return Set}]
          :errors {:CAST "If any of the arguments is neither a Set nor nil."}}
  }

  disj
	{
	 :doc {:description "Removes a key from a set. If the key does not exist, returns the same set unchanged. nil is treated as the empty Set."
         :examples [{:code "(disj #{1 2 3} 1)"}]
         :type :function
         :signature [{:params [coll key]}]
         :errors {:CAST "If the first argument is not a Set."}}
	}

  dissoc
	{
	 :doc {:description "Removes entries with the specified key(s) from a map. Returns the same map unchanged if the key is not present."
         :examples [{:code "(dissoc {1 2 3 4} 3)"}]
         :type :function
         :signature [{:params [coll & keys]
                      :return Map}]
         :errors {:CAST "If the first argument is not a Map."}}
	}

  do
	{
	 :doc {:description "Executes multiple expressions sequentially, and returns the value of the final expression."
         :examples [{:code "(do (count [1 2 3]) :done)"}]
         :type :special
         :signature [{:params [& expressions]}]}
	}


  double
 	{
	 :doc {:description "Casts any numerical value to a Double."
         :examples [{:code "(double 3)"}]
         :type :function
         :signature [{:params [a]
                      :return Double}]
         :errors {:CAST "If the argument is not castable to Double."}}
	}

  empty
 	{
	 :doc {:description "Returns an empty collection of the same type as the argument. (empty nil) returns nil."
         :examples [{:code "(empty [1 2 3])"}]
         :type :function
         :signature [{:params [coll]
                      :return DataStructure}]
         :errors {:CAST "If the argument is neither nil nor a data structure."}}
	}

  empty?
 	{
	 :doc {:description "Checks if the argument is an empty collection. nil is considered empty. "
         :examples [{:code "(empty? [])"}]
         :type :function
         :signature [{:params [coll]
                      :return Boolean}]
         :errors {:CAST "If the argument is neither nil nor a data structure."}}
	}

  encoding
 	{
	 :doc {:description "Returns the byte encoding for a given value as a Blob. The encoding is the unique canonical binary representation of a value. Encodings may change between Convex versions - it is unwise to rely on the exact representation."
         :examples [{:code "(encoding {1 2})"}]
         :type :function
         :signature [{:params [value]
                      :return Blob}]}
	}

  eval
 	{
	 :doc {:description "Evaluates code in the current context, compiling a form if necessary."
         :examples [{:code "(eval '(+ 1 2))"}]
         :type :function
         :signature [{:params [form]}]
         :errors {:EXPAND "If an expander error occurred while expanding the form."
                  :COMPILE "If a compiler error occurred evaluating the form."}}
	}

  eval-as
 	{
	 :doc {:description "Evaluates code in the environment of the specifed Account. The current Account must have controller privileges to execute this operation."
         :examples [{:code "(eval-as #666 '(+ 1 2))"}]
         :type :function
         :signature [{:params [address form]}]}
	}

  exp
 	{
	 :doc {:description "Returns e raised to the power of the given numerical argument."
         :examples [{:code "(exp 1.0)"}]
         :type :function
         :signature [{:params [x]
                      :return Double}]
         :errors {:CAST "If the argument is not a Number."}}
	}

  expand
 	{
	 :doc {:description "Expands the given form. Uses the specified expander (including macros) as the primary expander if provided, the default *initial-expander* otherwise. If also provided, a continuation expander will be passed to the primary expander, otherwise the primary will be used as its own continuation."
         :examples [{:code "(expand '(if a :truthy :falsey))"}]
         :type :function
         :signature [{:params [form]}
                     {:params [form expander]}
                     {:params [form expander cont]}]}
	}

  exports?
 	{
	 :doc {:description "Tests if a specified actor exports a given symbol name."
         :examples [{:code "(exports? actor-address 'function-name)"}]
         :type :function
         :signature [{:params [actor symbol]}]
         :errors {:CAST "If the actor argument is not an Address."}}
	}

  fail
 	{
	 :doc {:description "Causes execution to fail at the current position. Error type defaults to ASSERT if not specified, and cannot be 'nil'. Error message defaults to nil if not specified. The message may be any value, but the use of short descriptive strings is recommended."
         :examples [{:code "(fail :ASSERT \"Assertion failed\")"}]
         :type :function
         :signature [{:params []}
                     {:params [message]}
                     {:params [error-type message]}]}
	}

  first
 	{
	 :doc {:description "Returns the first element from a collection. Will cause a BOUNDS error if the collection is empty. It can be a good idea to check for this case with `empty?` first."
         :examples [{:code "(first [1 2 3])"}]
         :type :function
         :signature [{:params [coll]}]
         :errors {:CAST "If the first argument is not a countable collection."
                  :BOUNDS "If the collection is empty."}}
	}

  floor
  {
    :doc {:description "Computes the mathematical floor (rounding down towards negative infinity) for a numerical argument. Uses double precision mathematics."
          :examples [{:code "(floor 16.3)"}]
          :type :function
          :signature [{:params [x]
                       :return Double}]}
  }

  fn
 	{
	 :doc {:description "Creates an anonymous function (closure) with the specified argument list and function body. Will close over variables in the current lexical scope."
         :examples [{:code "(let [f (fn [x y] (* x y))] (f 10 7))"}]
         :type :special
         :signature [{:params [args & body]}]}
	}

  fn?
 	{
	 :doc {:description "Tests if the argument is a function. Some arguments may be castable to functions but are not functions themselves, e.g. maps and vectors."
         :examples [{:code "(fn? count)"}]
         :type :function
         :signature [{:params [a]
                      :return Boolean}]}
	}

  get
 	{
	 :doc {:description "Gets an element from a collection at the specified index value. Works on all collection types including maps, sets and sequences. Nil is treated as an empty collection. If the index is not present, returns not-found value (or nil if not-found is not provided)."
         :examples [{:code "(get {:foo 10 :bar 15} :foo)"}]
         :type :function
         :signature [{:params [coll key]}
                     {:params [coll key not-found]}]}
	}

  get-holding
 	{
	 :doc {:description "Gets the holding value for a specified owner account address. Owner account must exist. Holding will be null by default."
         :examples [{:code "(get-holding *caller*)"}]
         :type :function
         :signature [{:params [owner]}]
         :errors {:CAST "If the argument is not an Address."}}
	}

  get-in
 	{
	 :doc {:description "Gets an element by sucessively looking up keys in a collection according to the logic of get. If any lookup does not find the appropriate key, will return nil (or the not-found value if provided)."
         :examples [{:code "(get-in [[1 2] [3 4]] [1 1])"}]
         :type :function
         :signature [{:params [coll keys]}
                     {:params [coll keys not-found]}]
         :errors {:CAST "If the first argument is not an associative collection."}}
	}

  halt
 	{
	 :doc {:description "Completes execution in the current context with the specified result, or null if not provided. Does not roll back any state changes made. If the currently executing context is an actor, the result will be used as the return value from the actor call."
         :examples [{:code "(halt :we-are-finished-here)"}]
         :type :function
         :signature [{:params []}
                     {:params [result]}]}
	}

  hash
  {
	 :doc {:description "Calculates the 32-byte SHA3-256 cryptographic Hash of a Blob. Also works with Hash and Address arguments (since these are specialised types of Blob)."
         :examples [{:code "(hash 0x1234)"}
                    {:code "(hash (encoding :foo))"}]
         :type :function
         :signature [{:params [value]
                      :return Blob}]}
	}

  hash-map
  {
	 :doc {:description "Constructs a hash map with the given keys and values. If a key is repeated, the last value will overwrite previous ones."
         :examples [{:code "(hash-map 1 2 3 4)"}]
         :type :function
         :signature [{:params [& kvs]}]
         :errors {:ARITY "If the number of arguments is not even (key and value pairs)."}}
	}

  hash-set
  {
	 :doc {:description "Constructs a Set with the given values. If a value is repeated, it will be included only once in the set."
         :examples [{:code "(hash-set 1 2 3)"}]
         :type :function
         :signature [{:params [& values]}]}
	}


  inc
	{
	 :doc {:description "Increments the given long by 1. Converts to Long if necessary."
         :examples [{:code "(inc 10)"}]
         :type :function
         :signature [{:params [num]
                      :return Long}]
         :errors {:CAST "If the actor argument is not a Number."}}
	}

  intersection
  {
    :doc {:description "Computes the intersection of one or more sets. 'nil' is treated as the empty set."
          :examples [{:code "(intersection #{1 2} #{2 3})"}]
          :type :function
          :signature [{:params [set & more]
                       :return Set}]
          :errors {:CAST "If any of the arguments is neither a Set nor nil."}}
  }

  into
	{
	 :doc {:description "Adds elements to a collection, in a collection-defined manner as with 'conj'."
         :examples [{:code "(into {} [[1 2] [3 4]])"}]
         :type :function
         :signature [{:params [coll elements]
                      :return DataStructure}]
         :errors {:CAST "If either argument is not a DataStructure."
                  :ARGUMENT "If any of the elements is not a valid type for the given data structure."}}
	}

  keys
	{
	 :doc {:description "Returns a vector of keys in the given map, in the map defined order."
         :examples [{:code "(keys {:foo 1 :bar 2})"}]
         :type :function
         :signature [{:params [m]
                      :return Vector}]
         :errors {:CAST "If the argument is not a Map."}}
	}

  keyword
	{
	 :doc {:description "Coerces the argument to a keyword."
         :examples [{:code "(keyword \"foo\")"}]
         :type :function
         :signature [{:params [name]
                      :return Keyword}]
         :errors {:CAST "If the argument is not of a type castable to Keyword."
                  :ARGUMENT "If the Keyword name is of illegal length."}}
	}


  keyword?
	{
	 :doc {:description "Tests if the argument is a Keyword."
         :examples [{:code "(keyword? :foo)"}]
         :type :function
         :signature [{:params [a]
                      :return Boolean}]}
	}

  last
	{
	 :doc {:description "Returns the last element of a data structure, in collection-defined order. Collection argument must be coercible to a sequence."
         :examples [{:code "(last [1 2 3])"}]
         :type :function
         :signature [{:params [coll]}]
         :errors {:CAST "If the argument is not a DataStructure."}}
	}

  let
  {
	 :doc {:description "Binds local variables according to symbol / expression pairs in a binding vectors, then execute following expressions in an implicit do block."
         :examples [{:code "(let [x 10] (* x x))"}]
         :type :special
         :signature [{:params [bindings & exps]}]
         }
	}

  list
	{
	 :doc {:description "Creates a List containing the given arguments as elements."
         :examples [{:code "(list 1 2 3)"}]
         :type :function
         :signature [{:params [& elements]
                      :return List}]}
	}

  list?
	{
	 :doc {:description "Tests if the argument is a List data structure."
         :examples [{:code "(list? :foo)"}]
         :type :function
         :signature [{:params [a]
                      :return Boolean}]}
	}

  log
  {
	 :doc {:description "Outputs a sequence of values to the Convex log for the current Account. Any valid CVM values can be logged. Returns the Vector of values logged."
         :examples [{:code "(log :EVENT 123 [:some :data])"}]
         :type :function
         :signature [{:params [& values]
                      :return Vector}]}
	}

  long
  {
	 :doc {:description "Casts the given argument to a 64-bit signed Long."
         :examples [{:code "(long 10)"}]
         :type :function
         :signature [{:params [num]}]
         :errors {:CAST "If the argument is not castable to Long."}}
	}


  long?
	{
	 :doc {:description "Tests if the argument is a Long value."
         :examples [{:code "(long? 1234)"}]
         :type :function
         :signature [{:params [a]
                      :return Boolean}]}
	}

  lookup
  {
    :doc {:description "Looks up the value of a Symbol in the current execution environment, or the account of the given address if specified."
          :examples [{:code "(do (def a 13) (lookup a))"}
                     {:code "(lookup #8 count)"}]
          :type :special
          :signature [{:params [sym]}
                      {:params [address sym]}]
          :errors {:COMPILE "If the last argument is not a Symbol."
                   :CAST "If the optional Address expression does not produce a valid Address."
                   :NOBODY "If the target Account for lookup does not exist."}}
  }

  lookup-meta
  {
    :doc {:description "Looks up metadata for a symbol in the current execution environment, or the account of the given address if specified. Name may be a symbol, keyword or String. Returns nil if not found."
          :examples [{:code "(lookup-meta 'count)"}]
          :type :function
          :signature [{:params [name]}
                      {:params [address name]}]}
  }

  loop
	{
	 :doc {:description "Creates a loop body, binding one or more loop variables in a manner similar to 'let'. Within the loop body, 'recur' can be used to return to the start of the loop while re-binding the loop variables with new values. Does not consume stack."
         :examples [{:code "(loop [i 10 acc 1] (if (> i 1) (recur (dec i) (* acc i)) acc))"}]
         :type :special
         :signature [{:params [bindings & body]}]}
	}

  macro
  {
    :doc {:description "Creates a macro expansion procedure. When used in a function call position, the macro procedure will expand to the given expression, which should be a compilable form."
          :examples [{:code "(macro [x] '(or x y))"}]
          :type :macro
          :signature [{:params [params & body]}]}
  }

  map
  {
    :doc {:description "Applies a function to each element of a data structure in sequence, and returns a vector of results. Additional collection may be provided to call a function with higher arity."
          :examples [{:code "(map inc [1 2 3])"}]
          :type :function
          :signature [{:params [f coll]}
                      {:params [f coll1 coll2 & more-colls ]}]}
  }

  map?
  {
    :doc {:description "Tests if an object is a map data structure."
          :examples [{:code "(map? {1 2})"}]
          :type :function
          :signature [{:params [coll]
                       :return Boolean}]}
  }

  merge
  {
    :doc {:description "Merges zero or more hashmaps, replacing existing values. nil is considered as an empty map."
          :examples [{:code "(merge {1 2 3 4} {3 5 7 9})"}]
          :type :function
          :signature [{:params [& maps]}]}
  }

  meta
  {
    :doc {:description "Returns metadata for a Syntax Object. Returns nil if the argument is not a Syntax Object."
          :examples [{:code "(meta (syntax 'foo {:bar 1}))"}]
          :type :function
          :signature [{:params [syntax]
                       :return Map}]}
  }

  mod
  {
    :doc {:description "Returns the integer modulus of a numerator divided by a divisor. The result will always be positive, in consistent with Euclidean Divsion."
          :examples [{:code "(mod 13 5)"}]
          :type :function
          :signature [{:params [num div]}]}
  }

  nan?
  {:doc {:description "Tests if the value provided is ##NaN. Returns false for any other value (including non-numerical arguments)."
         :examples [{:code "(nan? ##NaN)"}]
         :type :function
         :signature [{:params [x]
                      :return Boolean}]
         }}

  name
  {
    :doc {:description "Gets the String name of an object. Valid names can come from Strings, Keywords or Symbols."
          :examples [{:code "(name :foo)"}]
          :type :function
          :signature [{:params [named-object]
                       :return String}]
          :errors {:CAST "If the argument is not castable to a String name."}}
  }

  next
  {
    :doc {:description "Returns the elements of a sequential data structure after the first, or null if no more elements remain."
          :examples [{:code "(next [1 2 3])"}]
          :type :function
          :signature [{:params [coll]
                       :return Sequence}]
          :errors {:CAST "If the argument is not a Sequence."}}
  }

  nil?
  {
    :doc {:description "Tests if the argument is nil."
          :examples [{:code "(nil? nil)"}]
          :type :function
          :signature [{:params [a]
                       :return Boolean}]}
  }

  not
  {
    :doc {:description "Inverts a truth value. Returns false for truthy input and true for falsey input."
          :examples [{:code "(not true)"}
                     {:code "(not nil)"}]
          :type :function
          :signature [{:params [b]
                       :return Boolean}]}
  }

  nth
  {
    :doc {:description "Gets the nth element of a countable data structure. The index must be a valid long between 0 (inclusive) and the element count of the collection (exclusive)."
          :examples [{:code "(nth [1 2 3] 2)"}]
          :type :function
          :signature [{:params [coll index]}]
          :errors {:CAST "If the first argument is not countable data structure."}}
  }

  number?
  {
    :doc {:description "Returns true if the argument is a numeric value, false otherwise."
          :examples [{:code "(number? 2.3)"}]
          :type :function
          :signature [{:params [a]
                       :return Boolean}]}
  }

  pow
  {
    :doc {:description "Returns the first argument raised to the power of the second argument. Uses double precision maths."
          :examples [{:code "(pow 2 3)"}]
          :type :function
          :signature [{:params [x y]
                       :return Double}]
          :errors {:CAST "If the argument is not a Number."}}
  }

  quasiquote
  {
    :doc {:description "Returns the quoted value of a form, without evaluating it. Like 'quote', but elements within the form may be unquoted."
          :examples [{:code "(quasiquote foo)"}
                     {:code "`(:a :b ~(+ 2 3))"}]
          :type :special
          :signature [{:params [form]}]}
    :expander true
  }


  query
  {
    :doc {:description "Runs forms in query mode. Results will be retained, but any state changes will be rolled back."
          :examples [{:code "(query (def a 10) a)"}
                     {:code "(query (call unsafe-actor (do-something)))"}]
          :type :special
          :signature [{:params [& forms]}]}
  }

  quot
  {
    :doc {:description "Returns the quotient of a numerator divided by a divisor. Performs truncated division, i.e. rounds towards zero."
          :examples [{:code "(quot 13 5)"}]
          :type :function
          :signature [{:params [num div]}]}
  }

  quote
  {
    :doc {:description "Returns the quoted value of a form, without evaluating it. For example, you can quote a symbol to get the symbol itself rather than the value in the environment that it refers to."
          :examples [{:code "(quote foo)"}
                     {:code "(eval (quote (+ 1 2 3)))"}]
          :type :special
          :signature [{:params [form]}]}
    :expander true
  }

  recur
  {
    :doc {:description "Escapes from the currently executing code and recurs at the level of the next loop or function body."
          :examples [{:code "(recur acc (dec i))"}]
          :type :special
          :signature [{:params [x y]}]}
  }

  reduce
  {
    :doc {:description "Reduces over a collection data structure, calling an arity 2 function with the accumulated value and each element. If an initial accumulator value is not supplied, the initial value will be determined by calling the function on the first 0, 1 or 2 elements of the collection (however many are available)."
          :examples [{:code "(reduce (fn [acc x] (* acc x)) 1 [1 2 3 4 5])"}]
          :type :function
          :signature [{:params [f coll]}
                      {:params [f init coll]}]
          :errors {:CAST "If the first argument is not a function, or the final argument is not a sequential collection."}}
  }

  reduced
  {
    :doc {:description "Returns immediately from the enclosing 'reduce' function, providing the given value as the result of the whole reduce operation. This can be used to terminate early from a reduce operation, saving transaction costs."
          :examples [{:code "(reduce (fn [acc x] (reduced :exit)) 1 [1 2 3 4 5])"}]
          :type :function
          :signature [{:params [result]}]}
  }

  rem
  {
    :doc {:description "Returns the remainder of a numerator divided by a divisor, consistent with division performed by 'quot'. The remainder will therefore have the same sign as the numerator."
          :examples [{:code "(rem 13 5)"}]
          :type :function
          :signature [{:params [num div]}]}
  }

  return
  {
    :doc {:description "Escapes from the currently executing code and returns the specified value from the current function. Expressions following the 'return' will not be executed."
          :examples [{:code "(return :finished)"}]
          :type :special
          :signature [{:params [value]}]}
  }

  reverse
  {
    :doc {:description "Reverses a Sequence. Lists are converted to Vector, and vice versa for efficieny reasons. nil is treated as an empty Vector."
          :examples [{:code "(reverse [1 2 3])"}]
          :type :special
          :signature [{:params [value]
                       :return Sequence}]}
  }

  rollback
  {
    :doc {:description "Escapes from the currently executing smart contract. Rolls back any state changes. Returns the given value."
          :examples [{:code "(rollback :aborted)"}]
          :type :special
          :signature [{:params [val]}]}
  }

  schedule
  {
    :doc {:description "Schedules a form for future execution under this account. Expands and compiles form now, but does not execute until the specified timestamp."
          :examples [{:code "(schedule (+ *timestamp* 1000) (transfer my-friend 1000000))"}]
          :type :macro
          :signature [{:params [timestamp code]}]}
  }

  schedule*
  {
    :doc {:description "Schedules a form for future execution under this account. Expands and compiles form now, but does not execute until the specified timestamp."
          :examples [{:code "(schedule* (+ *timestamp* 1000) '(transfer my-friend 1000000))"}]
          :type :function
          :signature [{:params [timestamp code]}]}
  }

  second
  {
    :doc {:description "Returns the second element of a countable collection."
          :examples [{:code "(second [1 2 3])"}]
          :type :function
          :signature [{:params [coll]}]
          :errors {:CAST "If the argument is not a countable collection."
                   :BOUNDS "If the argument does not have a second value"}}
  }

  set
  {
    :doc {:description "Coerces any data structure to a Set."
          :examples [{:code "(set [1 2 3])"}]
          :type :function
          :signature [{:params [coll]
                       :return Set}]
          :errors {:CAST "If the argument is not a countable data structure."}}
  }

  set!
  {:doc {:description "Sets a local binding identified by an unqualified symbol to the given value. This local change will be be visible until the scope leaves the current binding form (e.g. let binding, function body or recur). Fails with an ARGUMENT error if the symbol is qualified. This is probably most useful for updating a local variable in imperative style. Returns the value assigned to the local binding if successful."
          :examples [{:code "(let [a 10] (set! a 20) a)"}]
          :type :special
          :signature [{:params [sym value]}]}
  }

  set-controller
  {
    :doc {:description "Sets the controller for the current Account. The controller account is granted powerful access privileges including the ability to run 'eval-as'. May set controller to 'nil' to disable such control (this is the default for new accounts)."
          :examples [{:code "(set-controller #9)"}]
          :type :function
          :signature [{:params [addr]}]
          :errors {:CAST "If the argument is neither a valid Address nor nil"
                   :NOBODY "If the address does nott refer to an existing Account."}}
  }

  set-holding
 	{
	 :doc {:description "Sets the holding value for a specified owner account address. Owner account must exist. Returns the new holding value."
         :examples [{:code "(set-holding *caller* 1000)"}]
         :type :function
         :signature [{:params [owner value]}]
         :errors {:CAST "If the first argument is not an Address."}}
	}

  set-key
 	{
	 :doc {:description "Sets the public key for this Account. May set to 'nil' to turn this account into an Actor and disable future external transactions. WARNING: You may lose access to the Account if you do not have access to the associated private key."
         :examples [{:code "(set-key *caller* 1000)"}]
         :type :function
         :signature [{:params [new-key]}]}
	}


  set-memory
 	{
	 :doc {:description "Sets the free memory allowance for the current Account address, in number of bytes. Increases in memory allowance may cost coin balance. Decreases in memory allowance may earn a coin refund."
         :examples [{:code "(set-memory 10000)"}]
         :type :function
         :signature [{:params [mem]}]}
	}

  set-peer-data
  {
    :doc {:description "Sets metadata on a given peer. Metadata must be a Map. Peer must exist, with a public account key. "
          :examples [{:code "(set-peer-data peer-key {:url \"my-peer.com:4242\"})"}]
          :type :function
          :signature [{:params [peer map]}]
          :errors {:CAST "If the first argument is not a valid Peer Key, or the second argument is not a map."}}
  }
  
  set-peer-stake
  {
    :doc {:description "Sets the Peer Stake. Stake must be a Long. Peer must exist, with a public account key. "
          :examples [{:code "(set-peer-data peer-key {:url \"my-peer.com:4242\"})"}]
          :type :function
          :signature [{:params [peer stake]}]
          :errors {:CAST "If the first argument is not a valid Peer Key, or the second argument is not a Long."}}
  }

  set?
  {
    :doc {:description "Tests if the agument is a Set."
          :examples [{:code "(set? #{1 2 3})"}]
          :type :function
          :signature [{:params [a]
                       :return Boolean}]}
  }

  signum
  {
    :doc {:description "Returns the signum of a numeric value, defined to be -1, 0 or 1. Results in a cast error if the argument is not a number (including ##NaN)."
          :examples [{:code "(signum -1)"}]
          :type :function
          :signature [{:params [a]
                       :return Double}]}
  }

  sqrt
  {
    :doc {:description "Computes the square root of a numerical argument. Uses double precision mathematics. May return NaN for negative values."
          :examples [{:code "(sqrt 16.0)"}]
          :type :function
          :signature [{:params [x]
                       :return Double}]}
  }

  stake
  {
    :doc {:description "Sets the stake on a given peer. Peer must exist, and funds must be available to set the stake to the specified level. Setting stake to zero removes the stake entirely."
          :examples [{:code "(stake trusted-peer-account-key 7000000000)"}]
          :type :function
          :signature [{:params [account-key amount]}]}
  }

  str
  {
    :doc {:description "Coerces values to Strings and concatenates them."
          :examples [{:code "(str \"Hello \" name)"}]
          :type :function
          :signature [{:params [& args]
                       :return String}]}
  }

  str?
  {
    :doc {:description "Tests if the argument is a String."
          :examples [{:code "(str? name)"}]
          :type :function
          :signature [{:params [a]
                       :return Boolean}]}
  }

  subset?
  {
    :doc {:description "Tests if a set is a subset of a second set. Both arguments must be sets. nil is considered as an empty set."
          :examples [{:code "(subset? #{1} #{1 2 3})"}]
          :type :function
          :signature [{:params [set1 set2]
                       :return Boolean}]}
  }

  symbol
  {
    :doc {:description "Creates a Symbol. Supports Symbols, Keywords and short Strings. An optional path may be provided, which must be a valid Symbol name, and Address, or null for an unqualified Symbol."
          :examples [{:code "(symbol :foo)"}]
          :type :function
          :signature [{:params [name]
                       :return Symbol}
                      {:params [path name]
                       :return Symbol}]}
  }

  str?
  {
    :doc {:description "Tests if the argument is a String."
          :examples [{:code "(str? \"foo\")"}]
          :type :function
          :signature [{:params [a]
                       :return Boolean}]}
  }

  symbol?
  {
    :doc {:description "Tests if the argument is a Symbol."
          :examples [{:code "(symbol? 'foo)"}]
          :type :function
          :signature [{:params [a]
                       :return Boolean}]}
  }

  syntax
  {
    :doc {:description "Wraps a value as a Syntax Object, if it is not already a Syntax Object. If metadata is provided, merge the metadata into the resulting Syntax Object."
          :examples [{:code "(syntax 'bar)"}]
          :type :function
          :signature [{:params [value]
>>>>>>> 3b1f8160
                       :return Syntax}
                      {:params [value meta]
                       :return Syntax}]}}


 syntax?
 {:doc {:description "Returns true if the argument is a syntax object."
        :examples    [{:code "(syntax? form)"}]
        :signature   [{:params [x]
                       :return Boolean}]}}


 tailcall*
 {:doc {:description "Like `tailcall` but lower-level. Instead of a form, takes a function and then arguments separately."
         :examples   [{:code "(tailcall* + 1 2 3)"}]
         :signature  [{:params [f & args] }]}}


 transfer
 {:doc {:description "Transfers the specified amount of coins to the target `address`. Returns the amount transferred if successful."
        :errors      {:FUNDS "If there is insufficient balance in the sender's account."
                      :STATE "If the receiver is an actor that is unable to accept funds."}
        :examples    [{:code "(transfer #42 12345678)"}]
        :signature   [{:params [address amount]
                       :return Long}]}}


 transfer-memory
 {:doc {:description "Transfers the specified amount of memory allowance to the target `address`. Returns the amount transferred if successful."
        :errors      {:MEMORY "If there is insufficient balance in the sender's account."}
        :examples    [{:code "(transfer-memory my-friend-address 100)"}]
        :signature   [{:params [address amount]
                       :return Long}]}}


 undef*
 {:doc {:description "Undefines a symbol, removing the mapping from the current environment if it exists. Helper function for the 'undef' macro."
        :examples    [{:code "(undef* 'a)"}]
        :signature   [{:params [sym]}]}}


 union
 {:doc {:description "Computes the union of zero or more sets. Nil is treated as the empty set."
        :examples    [{:code "(union #{1 2} #{2 3})"}]
        :signature   [{:params [& sets]
                       :return Set}]}}

 unsyntax
 {:doc {:description "Unwraps a value from a syntax object. If the argument is not a syntax object, returns it unchanged."
        :examples    [{:code "(unsyntax form)"}]
        :signature   [{:params [form]}]}}


 values
 {:doc {:description "Gets the values from a map. Also see `keys`."
        :examples    [{:code "(values {1 2 3 4})"}]
        :signature   [{:params [map]
                       :return Vector}]}}

 vec
 {:doc {:description "Coerces the argument to a vector. Arguement must be coercible to a sequential data structure."
        :examples    [{:code "(vec #{1 2 3 4})"}]
        :signature   [{:params [coll]
                       :return Vector}]}}

 vector
 {:doc {:description "Creates a vector with the given elements."
        :examples    [{:code "(vector 1 2 3)"}]
        :signature   [{:params [& elements]
                       :return Vector}]}}

 vector?
 {:doc {:description "Returns true if the argument is a vector, false otherwise."
        :examples    [{:code "(vector? [1 2 3])"}]
        :signature   [{:params [x]
                       :return Boolean}]}}

 zero?
 {:doc {:description "Returns true if the argument has the numeric value zero, false otherwise."
        :examples     [{:code "(zero? 0.1)"}]
        :signature    [{:params [x]
                        :return Boolean}]}}

}<|MERGE_RESOLUTION|>--- conflicted
+++ resolved
@@ -1,6 +1,5 @@
 ;;
 ;;
-<<<<<<< HEAD
 ;; Metadata for core symbols that are implemented at the level of the CVM:
 ;;
 ;; - Functions defined in Java code
@@ -611,13 +610,6 @@
                        :return Blob}]}}
 
 
- hash?
- {:doc {:description "Returns true if the given value is a `hash`."
-        :examples    [{:code "(hash? (hash 0x1234))"}]
-        :signature   [{:params [x]
-                       :return Boolean}]}}
-
-
  hash-map
  {:doc {:description "Constructs a map with the given keys and values. If a key is repeated, the last value will overwrite previous ones."
         :errors      {:ARITY "If the number of arguments is not even (key-value pairs)."}
@@ -1080,1149 +1072,6 @@
         :examples    [{:code "(syntax 'bar)"}
                       {:code "(syntax 'bar {:some :metadata})"}]
         :signature   [{:params [value]
-=======
-;; Includes:
-;;  - metadata for core functions defined in Java code
-;;  - metadata for Convex Lisp special forms
-;;  - additional metadata for anything defined during core environment bootstrap (e.g. in core.con)
-{
-  abs
-  {
-	 :doc {:description "Computes the absolute value of a numerical argument. Supports Double and Long results."
-         :examples [{:code "(abs -1.5)"}
-                    {:code "(abs 100)"}]
-         :type :function
-         :signature [{:params [x]
-                      :return Number}
-                     ]
-         :errors {:CAST "If the parameter is not a Number"}}
-	}
-
-	accept
-	{
-	 :doc {:description "Accepts offered coins up to the amount of *offer* from *caller*. Amount must cast to Long. If successful, the amount will be added immediately to the *balance* of the current *address*. This is the recommended way of transferring balance between Actors, as it requires a positive action to confirm receipt. Returns the amount accepted if successful."
-         :examples [{:code "(accept *offer*)"}]
-         :type :function
-         :signature [{:params [amount]
-                      :return Number}]
-         :errors {:CAST "If the amount accepted is not a Long"
-                  :ARGUMENT "If the amount acccpeted is negative"
-                  :STATE "If the *caller* has not offered sufficient coins to fulfil the offer"}}
-	}
-
-  account
-	{
-	 :doc {:description "Returns the Account record for a given addess, or nil if the account does not exist. Argument must cast to Address."
-         :examples [{:code "(account *address*)"}]
-         :type :function
-         :signature [{:params [address]
-                      :return Account}]
-         :errors {:CAST "If the argument is not a valid Address"}}
-	}
-
- 	address
-	{
-	 :doc {:description "Casts the argument to an Address. Valid arguments include hex Strings, Longs, Addresses and Blobs with the correct length (8 bytes)."
-         :examples [{:code "(address 451)"}]
-         :type :function
-         :signature [{:params [a]
-                      :return Address}]
-         :errors {:CAST "If the argument is not castable to a valid Address."}}
-	}
-
- 	address?
-	{
-	 :doc {:description "Tests if the argument is an Address. Returns true if and only if the argument is an actual Address, not merely castable to one."
-         :examples [{:code "(address? #777)"}
-                    {:code "(address? :foo)"}]
-         :type :function
-         :signature [{:params [a]
-                      :return Boolean}]}
-	}
-
-  apply
-	{
-	 :doc {:description "Applies a function to the specified arguments, after flattening the last argument. Last argument must be a sequential collection, or 'nil' which is considered and empty collection."
-         :examples [{:code "(apply + [1 2 3])"}
-                    {:code "(apply + 1 2 [3 4 5])"}]
-         :type :function
-         :signature [{:params [f & args more-args]
-                      :return Any}]
-         :errors {:CAST "If the first argument is not castable to a valid Function."
-                  :ARITY "If the additional arguments cause an arity error in the applied Function."}}
-	}
-
-  assoc
-	{
-	 :doc {:description "Adds entries into an associative data structure, taking each two arguments as key/value pairs. A nil data structure is considered as an empty map."
-         :examples [{:code "(assoc {1 2} 3 4)"}]
-         :type :function
-         :signature [{:params [coll & kvs]
-                      :return DataStructure}]
-         :errors {:CAST "If the first argument is not a valid DataStructure."
-                  :ARITY "If the additional arguments are not an even number (key and value pairs)."
-                  :ARGUMENT "If one or more of the supplied keys is invalid for the DataStructure."}}
-	}
-
-  assoc-in
-	{
-	 :doc {:description "Associates a value entries into an nested associative data structure, as if using 'assoc' at each level."
-         :examples [{:code "(assoc-in {1 [1 2 3]} [1 2] 4)"}]
-         :type :function
-         :signature [{:params [coll keys v]
-                      :return DataStructure}]
-         :errors {:CAST "If the first argument is not a valid DataStructure, or the second argument is not a Sequence."
-                  :ARGUMENT "If one or more of the supplied keys is invalid for the DataStructure."}}
-	}
-
-  balance
-	{
-	 :doc {:description "Returns the coin balance of the specified account, which must be an Address. Returns nil if and only the Account does not exist."
-         :examples [{:code "(balance *caller*)"}]
-         :type :function
-         :signature [{:params [address]
-                      :return Long}]
-         :errors {:CAST "If the argument is not a valid Address."}}
-	}
-
-  blob
-	{
-	 :doc {:description "Casts the argument to a Blob. Handles Addresses, Hashes, existing blobs, and hex Strings"
-         :examples [{:code "(blob \"1234abcd\")"}]
-         :type :function
-         :signature [{:params [address]
-                      :return Blob}]
-         :errors {:CAST "If the argument is not castable to a Blob."}}
-	}
-
-  blob-map
-	{
-	 :doc {:description "Creates a BlobMap. Blobmaps support blob types as keys only. Optional arguments must be pairs of Blob keys and values, to be included in the BlobMap."
-         :examples [{:code "(blob-map 0x1234 :foo)"}]
-         :type :function
-         :signature [{:params [& kvs]
-                      :return BlobMap}]
-         :errors {:ARITY "If there are not an even number of arguments (key and value pairs)."
-                  :ARGUMENT "If any of the keys supplied is not castable to a Blob."}}
-	}
-
-  blob?
-	{
-	 :doc {:description "Tests if the argument is a Blob."
-         :examples [{:code "(blob? 0x1234)"}]
-         :type :function
-         :signature [{:params [a]
-                      :return Boolean}]}
-	}
-
-  boolean
-	{
-	 :doc {:description "Casts any value to a Boolean. Returns true if the value is truthy, false otherwise."
-         :examples [{:code "(boolean 123)"}]
-         :type :function
-         :signature [{:params [a]
-                      :return Boolean}]}
-	}
-
-  boolean?
-	{
-	 :doc {:description "Tests if the argument is a boolean (either true or false)."
-         :examples [{:code "(boolean? false)"}]
-         :type :function
-         :signature [{:params [a]
-                      :return Boolean}]}
-	}
-
-  byte
-	{
-	 :doc {:description "Casts a value to a Byte. Discards high bits of larger integer types."
-         :examples [{:code "(byte 1234)"}]
-         :type :function
-         :signature [{:params [a]
-                      :return Byte}]
-         :errors {:CAST "If the argument is not castable to a Byte."}}
-	}
-
-  call*
-	{
-	 :doc {:description "Calls an Actor function. address must cast to Address. offer must cast to Long. (symbol fn-name) must identify an exported function in the target Actor. args must be valid arguments for the called function."
-         :examples [{:code "(call* some-actor 1000 'actor-fn arg1 arg2)"}]
-         :type :function
-         :signature [{:params [address offer fn-name & args]
-                      :return Any}]
-         :errors {:CAST "If the address argument is an Address, the offer is not a Long, or the function name is not a Symbol."
-                  :ARITY "If the supplied arguments are the wrong arity for the called function."
-                  :STATE "If the address does not refer to an Account with the callable function specified by fn-name."
-                  :ARGUMENT "If the offer is negative."}}
-	}
-
-  call
-	{
-	 :doc {:description "Calls an function in another Account. The specified address must be valid, and refer to an existing account. offer is optional, if provided must cast to Long. call-form must be a valid expression calling an exported function in the target Account."
-         :examples [{:code "(call some-contract 1000 (contract-fn arg1 arg2))"}]
-         :type :macro
-         :signature [{:params [address call-form]
-                      :return Any}
-                     {:params [address offer call-form]
-                      :return Any}]
-         :errors {:CAST "If the address argument is an Address, the offer is not a Long, or the function name is not a Symbol."
-                  :ARITY "If the supplied arguments are the wrong arity for the called function."
-                  :STATE "If the address does not refer to an Account with the callable function specified by fn-name."
-                  :ARGUMENT "If the offer is negative."}}
-	}
-
-  ceil
-  {
-    :doc {:description "Computes the mathematical ceiling (rounding up towards positive infinity) for a numerical argument. Uses double precision mathematics."
-          :examples [{:code "(ceil 16.3)"}]
-          :type :function
-          :signature [{:params [x]
-                       :return Double}]
-          :errors {:CAST "If the argument is not a Number."}}
-  }
-
-  char
-	{
-	 :doc {:description "Casts a value to a Char. Discards high bits of larger integer types."
-         :examples [{:code "(char 97)"}]
-         :type :function
-         :signature [{:params [a]
-                      :return Character}]
-         :errors {:CAST "If the argument is not castable to a Character."}}
-	}
-
-  coll?
-	{
-	 :doc {:description "Tests if the argument is a Collection. Collections include maps, vectors, lists, sets."
-         :examples [{:code "(coll? [1 2 3])"}]
-         :type :function
-         :signature [{:params [a]
-                      :return Boolean}]}
-	}
-
-  cond
-	{
-	 :doc {:description "Performs conditional tests on successive (test, result) pairs of arguments, returning the result for the first test that succeeds. Performs short-circuit evaluation, i.e. result expressions that are not used and any test expressions after the first success will not be executed. In the case that no test succeeds, a single aditional argument may be added as a fallback value. If no fallback value is available, nil will be returned."
-         :examples [{:code "(cond test1 result1 else-value)"}
-                    {:code "(cond test1 result1 test2 result2 test3 result-3)"}]
-         :type :special
-         :signature [{:params []}
-                     {:params [test]}
-                     {:params [test result]}
-                     {:params [test result fallback-value]}
-                     {:params [test1 result1 test2 result2 & more]}]}
-	}
-
-  compile
-	{
-	 :doc {:description "Compiles a form, returning an op."
-         :examples [{:code "(compile '(fn [x] (* x 2)))"}]
-         :type :function
-         :signature [{:params [form]
-                      :return Op}]
-         :errors {:COMPILE "If a compiler error occurs."}}
-	}
-
-  concat
-	{
-	 :doc {:description "Concatenates sequential objects, returning a new sequential object of the same type as the first non-nil argument. Nil is treated as an empty sequence."
-         :examples [{:code "(concat [1 2] [3 4])"}]
-         :type :function
-         :signature [{:params [& seqs]
-                      :return DataStructure}]
-         :errors {:CAST "If any of the arguments is not a sequential data structure."}}
-	}
-
-  conj
-	{
-	 :doc {:description "Adds elements to a data structure, in the natural mode of addition for the data structure. Supports sequential collections, sets and maps."
-         :examples [{:code "(conj [1 2] 3)"}
-                    {:code "(conj {1 2} [3 4])"}
-                    {:code "(conj #{1 2} 3)"}]
-         :type :function
-         :signature [{:params [coll & elems]
-                      :return DataStructure}]
-         :errors {:CAST "If the first argument is not a DataStructure (or nil)."
-                  :ARGUMENT "If a provided element is not of correct type for the given data structure."}}
-	}
-
-  cons
-	{
-	 :doc {:description "Constructs a List, by prepending the leading arguments to the last argument. The last argument must be coercable to a sequence."
-         :examples [{:code "(cons 1 '(2 3))"}
-                    {:code "(cons 1 2 '(3 4))"}]
-         :type :function
-         :signature [{:params [arg & more-args coll]}]
-         :errors {:CAST "If the last argument is not a Sequence."}}
-	}
-
-  contains-key?
-	{
-	 :doc {:description "Tests if the given asccoiative data structure contains the given key."
-         :examples [{:code "(contains-key? {:foo 1 :bar 2} :foo)"}]
-         :type :function
-         :signature [{:params [coll key]
-                      :return Boolean}]}
-	}
-
-  create-peer
-	{
-    :doc {:description "Creates a new peer on the network. The peer must have an account number and sufficient balance to place a stake amount"
-          :examples [{:code "(create-peer account-key 700000000)"}]
-          :type :function
-          :signature [{:params [account-key stake-amount]
-                       :return stake-amount}]
-          :errors {:CAST "If the first argument is not a valid account-key."}}
-	}
-
-  count
-	{
-	 :doc {:description "Counts the number of elements in the given collection. Returns the length of Blobs and Strings."
-         :examples [{:code "(count [1 2 3])"}]
-         :type :function
-         :signature [{:params [coll]
-                      :return Long}]
-         :errors {:CAST "If the argument is not a countable object."}}
-	}
-
-  dec
-	{
-	 :doc {:description "Decrements the given long by 1. Result is a Long."
-         :examples [{:code "(dec 10)"}]
-         :type :function
-         :signature [{:params [num]
-                      :return Long}]
-         :errors {:CAST "If the argument is not a Number."}}
-	}
-
-  def
-	{
-	 :doc {:description "Creates a definition in the current environment. This value will persist in the environment owned by the current account. The name argument must be a Symbol, or a Symbol wrapped in a Syntax Object with optional metadata."
-         :examples [{:code "(def a 10)"}]
-         :type :special
-         :signature [{:params [name value]}]
-         :errors {:CAST "If the argument is neither a valid Symbol name nor a Syntax containing a Symbol value."}}
-	}
-
-  deploy
-	{
-	 :doc {:description "Deploys an actor. The code provided will be executed to initialise the Actor's account. Returns the Address of the deployed Actor."
-         :examples [{:code "(deploy '(do (defn my-fn [x y] (+ x y)) (export my-fn)) )"}]
-         :type :function
-         :signature [{:params [code]
-                      :return Address}]
-         :errors {:COMPILE "If a compiler error occurred deploying the given code."}}
-	}
-
-  difference
-  {
-    :doc {:description "Computes the difference of one or more sets. 'nil' is treated as the empty set."
-          :examples [{:code "(difference #{1 2} #{2 3})"}]
-          :type :function
-          :signature [{:params [set & more]
-                       :return Set}]
-          :errors {:CAST "If any of the arguments is neither a Set nor nil."}}
-  }
-
-  disj
-	{
-	 :doc {:description "Removes a key from a set. If the key does not exist, returns the same set unchanged. nil is treated as the empty Set."
-         :examples [{:code "(disj #{1 2 3} 1)"}]
-         :type :function
-         :signature [{:params [coll key]}]
-         :errors {:CAST "If the first argument is not a Set."}}
-	}
-
-  dissoc
-	{
-	 :doc {:description "Removes entries with the specified key(s) from a map. Returns the same map unchanged if the key is not present."
-         :examples [{:code "(dissoc {1 2 3 4} 3)"}]
-         :type :function
-         :signature [{:params [coll & keys]
-                      :return Map}]
-         :errors {:CAST "If the first argument is not a Map."}}
-	}
-
-  do
-	{
-	 :doc {:description "Executes multiple expressions sequentially, and returns the value of the final expression."
-         :examples [{:code "(do (count [1 2 3]) :done)"}]
-         :type :special
-         :signature [{:params [& expressions]}]}
-	}
-
-
-  double
- 	{
-	 :doc {:description "Casts any numerical value to a Double."
-         :examples [{:code "(double 3)"}]
-         :type :function
-         :signature [{:params [a]
-                      :return Double}]
-         :errors {:CAST "If the argument is not castable to Double."}}
-	}
-
-  empty
- 	{
-	 :doc {:description "Returns an empty collection of the same type as the argument. (empty nil) returns nil."
-         :examples [{:code "(empty [1 2 3])"}]
-         :type :function
-         :signature [{:params [coll]
-                      :return DataStructure}]
-         :errors {:CAST "If the argument is neither nil nor a data structure."}}
-	}
-
-  empty?
- 	{
-	 :doc {:description "Checks if the argument is an empty collection. nil is considered empty. "
-         :examples [{:code "(empty? [])"}]
-         :type :function
-         :signature [{:params [coll]
-                      :return Boolean}]
-         :errors {:CAST "If the argument is neither nil nor a data structure."}}
-	}
-
-  encoding
- 	{
-	 :doc {:description "Returns the byte encoding for a given value as a Blob. The encoding is the unique canonical binary representation of a value. Encodings may change between Convex versions - it is unwise to rely on the exact representation."
-         :examples [{:code "(encoding {1 2})"}]
-         :type :function
-         :signature [{:params [value]
-                      :return Blob}]}
-	}
-
-  eval
- 	{
-	 :doc {:description "Evaluates code in the current context, compiling a form if necessary."
-         :examples [{:code "(eval '(+ 1 2))"}]
-         :type :function
-         :signature [{:params [form]}]
-         :errors {:EXPAND "If an expander error occurred while expanding the form."
-                  :COMPILE "If a compiler error occurred evaluating the form."}}
-	}
-
-  eval-as
- 	{
-	 :doc {:description "Evaluates code in the environment of the specifed Account. The current Account must have controller privileges to execute this operation."
-         :examples [{:code "(eval-as #666 '(+ 1 2))"}]
-         :type :function
-         :signature [{:params [address form]}]}
-	}
-
-  exp
- 	{
-	 :doc {:description "Returns e raised to the power of the given numerical argument."
-         :examples [{:code "(exp 1.0)"}]
-         :type :function
-         :signature [{:params [x]
-                      :return Double}]
-         :errors {:CAST "If the argument is not a Number."}}
-	}
-
-  expand
- 	{
-	 :doc {:description "Expands the given form. Uses the specified expander (including macros) as the primary expander if provided, the default *initial-expander* otherwise. If also provided, a continuation expander will be passed to the primary expander, otherwise the primary will be used as its own continuation."
-         :examples [{:code "(expand '(if a :truthy :falsey))"}]
-         :type :function
-         :signature [{:params [form]}
-                     {:params [form expander]}
-                     {:params [form expander cont]}]}
-	}
-
-  exports?
- 	{
-	 :doc {:description "Tests if a specified actor exports a given symbol name."
-         :examples [{:code "(exports? actor-address 'function-name)"}]
-         :type :function
-         :signature [{:params [actor symbol]}]
-         :errors {:CAST "If the actor argument is not an Address."}}
-	}
-
-  fail
- 	{
-	 :doc {:description "Causes execution to fail at the current position. Error type defaults to ASSERT if not specified, and cannot be 'nil'. Error message defaults to nil if not specified. The message may be any value, but the use of short descriptive strings is recommended."
-         :examples [{:code "(fail :ASSERT \"Assertion failed\")"}]
-         :type :function
-         :signature [{:params []}
-                     {:params [message]}
-                     {:params [error-type message]}]}
-	}
-
-  first
- 	{
-	 :doc {:description "Returns the first element from a collection. Will cause a BOUNDS error if the collection is empty. It can be a good idea to check for this case with `empty?` first."
-         :examples [{:code "(first [1 2 3])"}]
-         :type :function
-         :signature [{:params [coll]}]
-         :errors {:CAST "If the first argument is not a countable collection."
-                  :BOUNDS "If the collection is empty."}}
-	}
-
-  floor
-  {
-    :doc {:description "Computes the mathematical floor (rounding down towards negative infinity) for a numerical argument. Uses double precision mathematics."
-          :examples [{:code "(floor 16.3)"}]
-          :type :function
-          :signature [{:params [x]
-                       :return Double}]}
-  }
-
-  fn
- 	{
-	 :doc {:description "Creates an anonymous function (closure) with the specified argument list and function body. Will close over variables in the current lexical scope."
-         :examples [{:code "(let [f (fn [x y] (* x y))] (f 10 7))"}]
-         :type :special
-         :signature [{:params [args & body]}]}
-	}
-
-  fn?
- 	{
-	 :doc {:description "Tests if the argument is a function. Some arguments may be castable to functions but are not functions themselves, e.g. maps and vectors."
-         :examples [{:code "(fn? count)"}]
-         :type :function
-         :signature [{:params [a]
-                      :return Boolean}]}
-	}
-
-  get
- 	{
-	 :doc {:description "Gets an element from a collection at the specified index value. Works on all collection types including maps, sets and sequences. Nil is treated as an empty collection. If the index is not present, returns not-found value (or nil if not-found is not provided)."
-         :examples [{:code "(get {:foo 10 :bar 15} :foo)"}]
-         :type :function
-         :signature [{:params [coll key]}
-                     {:params [coll key not-found]}]}
-	}
-
-  get-holding
- 	{
-	 :doc {:description "Gets the holding value for a specified owner account address. Owner account must exist. Holding will be null by default."
-         :examples [{:code "(get-holding *caller*)"}]
-         :type :function
-         :signature [{:params [owner]}]
-         :errors {:CAST "If the argument is not an Address."}}
-	}
-
-  get-in
- 	{
-	 :doc {:description "Gets an element by sucessively looking up keys in a collection according to the logic of get. If any lookup does not find the appropriate key, will return nil (or the not-found value if provided)."
-         :examples [{:code "(get-in [[1 2] [3 4]] [1 1])"}]
-         :type :function
-         :signature [{:params [coll keys]}
-                     {:params [coll keys not-found]}]
-         :errors {:CAST "If the first argument is not an associative collection."}}
-	}
-
-  halt
- 	{
-	 :doc {:description "Completes execution in the current context with the specified result, or null if not provided. Does not roll back any state changes made. If the currently executing context is an actor, the result will be used as the return value from the actor call."
-         :examples [{:code "(halt :we-are-finished-here)"}]
-         :type :function
-         :signature [{:params []}
-                     {:params [result]}]}
-	}
-
-  hash
-  {
-	 :doc {:description "Calculates the 32-byte SHA3-256 cryptographic Hash of a Blob. Also works with Hash and Address arguments (since these are specialised types of Blob)."
-         :examples [{:code "(hash 0x1234)"}
-                    {:code "(hash (encoding :foo))"}]
-         :type :function
-         :signature [{:params [value]
-                      :return Blob}]}
-	}
-
-  hash-map
-  {
-	 :doc {:description "Constructs a hash map with the given keys and values. If a key is repeated, the last value will overwrite previous ones."
-         :examples [{:code "(hash-map 1 2 3 4)"}]
-         :type :function
-         :signature [{:params [& kvs]}]
-         :errors {:ARITY "If the number of arguments is not even (key and value pairs)."}}
-	}
-
-  hash-set
-  {
-	 :doc {:description "Constructs a Set with the given values. If a value is repeated, it will be included only once in the set."
-         :examples [{:code "(hash-set 1 2 3)"}]
-         :type :function
-         :signature [{:params [& values]}]}
-	}
-
-
-  inc
-	{
-	 :doc {:description "Increments the given long by 1. Converts to Long if necessary."
-         :examples [{:code "(inc 10)"}]
-         :type :function
-         :signature [{:params [num]
-                      :return Long}]
-         :errors {:CAST "If the actor argument is not a Number."}}
-	}
-
-  intersection
-  {
-    :doc {:description "Computes the intersection of one or more sets. 'nil' is treated as the empty set."
-          :examples [{:code "(intersection #{1 2} #{2 3})"}]
-          :type :function
-          :signature [{:params [set & more]
-                       :return Set}]
-          :errors {:CAST "If any of the arguments is neither a Set nor nil."}}
-  }
-
-  into
-	{
-	 :doc {:description "Adds elements to a collection, in a collection-defined manner as with 'conj'."
-         :examples [{:code "(into {} [[1 2] [3 4]])"}]
-         :type :function
-         :signature [{:params [coll elements]
-                      :return DataStructure}]
-         :errors {:CAST "If either argument is not a DataStructure."
-                  :ARGUMENT "If any of the elements is not a valid type for the given data structure."}}
-	}
-
-  keys
-	{
-	 :doc {:description "Returns a vector of keys in the given map, in the map defined order."
-         :examples [{:code "(keys {:foo 1 :bar 2})"}]
-         :type :function
-         :signature [{:params [m]
-                      :return Vector}]
-         :errors {:CAST "If the argument is not a Map."}}
-	}
-
-  keyword
-	{
-	 :doc {:description "Coerces the argument to a keyword."
-         :examples [{:code "(keyword \"foo\")"}]
-         :type :function
-         :signature [{:params [name]
-                      :return Keyword}]
-         :errors {:CAST "If the argument is not of a type castable to Keyword."
-                  :ARGUMENT "If the Keyword name is of illegal length."}}
-	}
-
-
-  keyword?
-	{
-	 :doc {:description "Tests if the argument is a Keyword."
-         :examples [{:code "(keyword? :foo)"}]
-         :type :function
-         :signature [{:params [a]
-                      :return Boolean}]}
-	}
-
-  last
-	{
-	 :doc {:description "Returns the last element of a data structure, in collection-defined order. Collection argument must be coercible to a sequence."
-         :examples [{:code "(last [1 2 3])"}]
-         :type :function
-         :signature [{:params [coll]}]
-         :errors {:CAST "If the argument is not a DataStructure."}}
-	}
-
-  let
-  {
-	 :doc {:description "Binds local variables according to symbol / expression pairs in a binding vectors, then execute following expressions in an implicit do block."
-         :examples [{:code "(let [x 10] (* x x))"}]
-         :type :special
-         :signature [{:params [bindings & exps]}]
-         }
-	}
-
-  list
-	{
-	 :doc {:description "Creates a List containing the given arguments as elements."
-         :examples [{:code "(list 1 2 3)"}]
-         :type :function
-         :signature [{:params [& elements]
-                      :return List}]}
-	}
-
-  list?
-	{
-	 :doc {:description "Tests if the argument is a List data structure."
-         :examples [{:code "(list? :foo)"}]
-         :type :function
-         :signature [{:params [a]
-                      :return Boolean}]}
-	}
-
-  log
-  {
-	 :doc {:description "Outputs a sequence of values to the Convex log for the current Account. Any valid CVM values can be logged. Returns the Vector of values logged."
-         :examples [{:code "(log :EVENT 123 [:some :data])"}]
-         :type :function
-         :signature [{:params [& values]
-                      :return Vector}]}
-	}
-
-  long
-  {
-	 :doc {:description "Casts the given argument to a 64-bit signed Long."
-         :examples [{:code "(long 10)"}]
-         :type :function
-         :signature [{:params [num]}]
-         :errors {:CAST "If the argument is not castable to Long."}}
-	}
-
-
-  long?
-	{
-	 :doc {:description "Tests if the argument is a Long value."
-         :examples [{:code "(long? 1234)"}]
-         :type :function
-         :signature [{:params [a]
-                      :return Boolean}]}
-	}
-
-  lookup
-  {
-    :doc {:description "Looks up the value of a Symbol in the current execution environment, or the account of the given address if specified."
-          :examples [{:code "(do (def a 13) (lookup a))"}
-                     {:code "(lookup #8 count)"}]
-          :type :special
-          :signature [{:params [sym]}
-                      {:params [address sym]}]
-          :errors {:COMPILE "If the last argument is not a Symbol."
-                   :CAST "If the optional Address expression does not produce a valid Address."
-                   :NOBODY "If the target Account for lookup does not exist."}}
-  }
-
-  lookup-meta
-  {
-    :doc {:description "Looks up metadata for a symbol in the current execution environment, or the account of the given address if specified. Name may be a symbol, keyword or String. Returns nil if not found."
-          :examples [{:code "(lookup-meta 'count)"}]
-          :type :function
-          :signature [{:params [name]}
-                      {:params [address name]}]}
-  }
-
-  loop
-	{
-	 :doc {:description "Creates a loop body, binding one or more loop variables in a manner similar to 'let'. Within the loop body, 'recur' can be used to return to the start of the loop while re-binding the loop variables with new values. Does not consume stack."
-         :examples [{:code "(loop [i 10 acc 1] (if (> i 1) (recur (dec i) (* acc i)) acc))"}]
-         :type :special
-         :signature [{:params [bindings & body]}]}
-	}
-
-  macro
-  {
-    :doc {:description "Creates a macro expansion procedure. When used in a function call position, the macro procedure will expand to the given expression, which should be a compilable form."
-          :examples [{:code "(macro [x] '(or x y))"}]
-          :type :macro
-          :signature [{:params [params & body]}]}
-  }
-
-  map
-  {
-    :doc {:description "Applies a function to each element of a data structure in sequence, and returns a vector of results. Additional collection may be provided to call a function with higher arity."
-          :examples [{:code "(map inc [1 2 3])"}]
-          :type :function
-          :signature [{:params [f coll]}
-                      {:params [f coll1 coll2 & more-colls ]}]}
-  }
-
-  map?
-  {
-    :doc {:description "Tests if an object is a map data structure."
-          :examples [{:code "(map? {1 2})"}]
-          :type :function
-          :signature [{:params [coll]
-                       :return Boolean}]}
-  }
-
-  merge
-  {
-    :doc {:description "Merges zero or more hashmaps, replacing existing values. nil is considered as an empty map."
-          :examples [{:code "(merge {1 2 3 4} {3 5 7 9})"}]
-          :type :function
-          :signature [{:params [& maps]}]}
-  }
-
-  meta
-  {
-    :doc {:description "Returns metadata for a Syntax Object. Returns nil if the argument is not a Syntax Object."
-          :examples [{:code "(meta (syntax 'foo {:bar 1}))"}]
-          :type :function
-          :signature [{:params [syntax]
-                       :return Map}]}
-  }
-
-  mod
-  {
-    :doc {:description "Returns the integer modulus of a numerator divided by a divisor. The result will always be positive, in consistent with Euclidean Divsion."
-          :examples [{:code "(mod 13 5)"}]
-          :type :function
-          :signature [{:params [num div]}]}
-  }
-
-  nan?
-  {:doc {:description "Tests if the value provided is ##NaN. Returns false for any other value (including non-numerical arguments)."
-         :examples [{:code "(nan? ##NaN)"}]
-         :type :function
-         :signature [{:params [x]
-                      :return Boolean}]
-         }}
-
-  name
-  {
-    :doc {:description "Gets the String name of an object. Valid names can come from Strings, Keywords or Symbols."
-          :examples [{:code "(name :foo)"}]
-          :type :function
-          :signature [{:params [named-object]
-                       :return String}]
-          :errors {:CAST "If the argument is not castable to a String name."}}
-  }
-
-  next
-  {
-    :doc {:description "Returns the elements of a sequential data structure after the first, or null if no more elements remain."
-          :examples [{:code "(next [1 2 3])"}]
-          :type :function
-          :signature [{:params [coll]
-                       :return Sequence}]
-          :errors {:CAST "If the argument is not a Sequence."}}
-  }
-
-  nil?
-  {
-    :doc {:description "Tests if the argument is nil."
-          :examples [{:code "(nil? nil)"}]
-          :type :function
-          :signature [{:params [a]
-                       :return Boolean}]}
-  }
-
-  not
-  {
-    :doc {:description "Inverts a truth value. Returns false for truthy input and true for falsey input."
-          :examples [{:code "(not true)"}
-                     {:code "(not nil)"}]
-          :type :function
-          :signature [{:params [b]
-                       :return Boolean}]}
-  }
-
-  nth
-  {
-    :doc {:description "Gets the nth element of a countable data structure. The index must be a valid long between 0 (inclusive) and the element count of the collection (exclusive)."
-          :examples [{:code "(nth [1 2 3] 2)"}]
-          :type :function
-          :signature [{:params [coll index]}]
-          :errors {:CAST "If the first argument is not countable data structure."}}
-  }
-
-  number?
-  {
-    :doc {:description "Returns true if the argument is a numeric value, false otherwise."
-          :examples [{:code "(number? 2.3)"}]
-          :type :function
-          :signature [{:params [a]
-                       :return Boolean}]}
-  }
-
-  pow
-  {
-    :doc {:description "Returns the first argument raised to the power of the second argument. Uses double precision maths."
-          :examples [{:code "(pow 2 3)"}]
-          :type :function
-          :signature [{:params [x y]
-                       :return Double}]
-          :errors {:CAST "If the argument is not a Number."}}
-  }
-
-  quasiquote
-  {
-    :doc {:description "Returns the quoted value of a form, without evaluating it. Like 'quote', but elements within the form may be unquoted."
-          :examples [{:code "(quasiquote foo)"}
-                     {:code "`(:a :b ~(+ 2 3))"}]
-          :type :special
-          :signature [{:params [form]}]}
-    :expander true
-  }
-
-
-  query
-  {
-    :doc {:description "Runs forms in query mode. Results will be retained, but any state changes will be rolled back."
-          :examples [{:code "(query (def a 10) a)"}
-                     {:code "(query (call unsafe-actor (do-something)))"}]
-          :type :special
-          :signature [{:params [& forms]}]}
-  }
-
-  quot
-  {
-    :doc {:description "Returns the quotient of a numerator divided by a divisor. Performs truncated division, i.e. rounds towards zero."
-          :examples [{:code "(quot 13 5)"}]
-          :type :function
-          :signature [{:params [num div]}]}
-  }
-
-  quote
-  {
-    :doc {:description "Returns the quoted value of a form, without evaluating it. For example, you can quote a symbol to get the symbol itself rather than the value in the environment that it refers to."
-          :examples [{:code "(quote foo)"}
-                     {:code "(eval (quote (+ 1 2 3)))"}]
-          :type :special
-          :signature [{:params [form]}]}
-    :expander true
-  }
-
-  recur
-  {
-    :doc {:description "Escapes from the currently executing code and recurs at the level of the next loop or function body."
-          :examples [{:code "(recur acc (dec i))"}]
-          :type :special
-          :signature [{:params [x y]}]}
-  }
-
-  reduce
-  {
-    :doc {:description "Reduces over a collection data structure, calling an arity 2 function with the accumulated value and each element. If an initial accumulator value is not supplied, the initial value will be determined by calling the function on the first 0, 1 or 2 elements of the collection (however many are available)."
-          :examples [{:code "(reduce (fn [acc x] (* acc x)) 1 [1 2 3 4 5])"}]
-          :type :function
-          :signature [{:params [f coll]}
-                      {:params [f init coll]}]
-          :errors {:CAST "If the first argument is not a function, or the final argument is not a sequential collection."}}
-  }
-
-  reduced
-  {
-    :doc {:description "Returns immediately from the enclosing 'reduce' function, providing the given value as the result of the whole reduce operation. This can be used to terminate early from a reduce operation, saving transaction costs."
-          :examples [{:code "(reduce (fn [acc x] (reduced :exit)) 1 [1 2 3 4 5])"}]
-          :type :function
-          :signature [{:params [result]}]}
-  }
-
-  rem
-  {
-    :doc {:description "Returns the remainder of a numerator divided by a divisor, consistent with division performed by 'quot'. The remainder will therefore have the same sign as the numerator."
-          :examples [{:code "(rem 13 5)"}]
-          :type :function
-          :signature [{:params [num div]}]}
-  }
-
-  return
-  {
-    :doc {:description "Escapes from the currently executing code and returns the specified value from the current function. Expressions following the 'return' will not be executed."
-          :examples [{:code "(return :finished)"}]
-          :type :special
-          :signature [{:params [value]}]}
-  }
-
-  reverse
-  {
-    :doc {:description "Reverses a Sequence. Lists are converted to Vector, and vice versa for efficieny reasons. nil is treated as an empty Vector."
-          :examples [{:code "(reverse [1 2 3])"}]
-          :type :special
-          :signature [{:params [value]
-                       :return Sequence}]}
-  }
-
-  rollback
-  {
-    :doc {:description "Escapes from the currently executing smart contract. Rolls back any state changes. Returns the given value."
-          :examples [{:code "(rollback :aborted)"}]
-          :type :special
-          :signature [{:params [val]}]}
-  }
-
-  schedule
-  {
-    :doc {:description "Schedules a form for future execution under this account. Expands and compiles form now, but does not execute until the specified timestamp."
-          :examples [{:code "(schedule (+ *timestamp* 1000) (transfer my-friend 1000000))"}]
-          :type :macro
-          :signature [{:params [timestamp code]}]}
-  }
-
-  schedule*
-  {
-    :doc {:description "Schedules a form for future execution under this account. Expands and compiles form now, but does not execute until the specified timestamp."
-          :examples [{:code "(schedule* (+ *timestamp* 1000) '(transfer my-friend 1000000))"}]
-          :type :function
-          :signature [{:params [timestamp code]}]}
-  }
-
-  second
-  {
-    :doc {:description "Returns the second element of a countable collection."
-          :examples [{:code "(second [1 2 3])"}]
-          :type :function
-          :signature [{:params [coll]}]
-          :errors {:CAST "If the argument is not a countable collection."
-                   :BOUNDS "If the argument does not have a second value"}}
-  }
-
-  set
-  {
-    :doc {:description "Coerces any data structure to a Set."
-          :examples [{:code "(set [1 2 3])"}]
-          :type :function
-          :signature [{:params [coll]
-                       :return Set}]
-          :errors {:CAST "If the argument is not a countable data structure."}}
-  }
-
-  set!
-  {:doc {:description "Sets a local binding identified by an unqualified symbol to the given value. This local change will be be visible until the scope leaves the current binding form (e.g. let binding, function body or recur). Fails with an ARGUMENT error if the symbol is qualified. This is probably most useful for updating a local variable in imperative style. Returns the value assigned to the local binding if successful."
-          :examples [{:code "(let [a 10] (set! a 20) a)"}]
-          :type :special
-          :signature [{:params [sym value]}]}
-  }
-
-  set-controller
-  {
-    :doc {:description "Sets the controller for the current Account. The controller account is granted powerful access privileges including the ability to run 'eval-as'. May set controller to 'nil' to disable such control (this is the default for new accounts)."
-          :examples [{:code "(set-controller #9)"}]
-          :type :function
-          :signature [{:params [addr]}]
-          :errors {:CAST "If the argument is neither a valid Address nor nil"
-                   :NOBODY "If the address does nott refer to an existing Account."}}
-  }
-
-  set-holding
- 	{
-	 :doc {:description "Sets the holding value for a specified owner account address. Owner account must exist. Returns the new holding value."
-         :examples [{:code "(set-holding *caller* 1000)"}]
-         :type :function
-         :signature [{:params [owner value]}]
-         :errors {:CAST "If the first argument is not an Address."}}
-	}
-
-  set-key
- 	{
-	 :doc {:description "Sets the public key for this Account. May set to 'nil' to turn this account into an Actor and disable future external transactions. WARNING: You may lose access to the Account if you do not have access to the associated private key."
-         :examples [{:code "(set-key *caller* 1000)"}]
-         :type :function
-         :signature [{:params [new-key]}]}
-	}
-
-
-  set-memory
- 	{
-	 :doc {:description "Sets the free memory allowance for the current Account address, in number of bytes. Increases in memory allowance may cost coin balance. Decreases in memory allowance may earn a coin refund."
-         :examples [{:code "(set-memory 10000)"}]
-         :type :function
-         :signature [{:params [mem]}]}
-	}
-
-  set-peer-data
-  {
-    :doc {:description "Sets metadata on a given peer. Metadata must be a Map. Peer must exist, with a public account key. "
-          :examples [{:code "(set-peer-data peer-key {:url \"my-peer.com:4242\"})"}]
-          :type :function
-          :signature [{:params [peer map]}]
-          :errors {:CAST "If the first argument is not a valid Peer Key, or the second argument is not a map."}}
-  }
-  
-  set-peer-stake
-  {
-    :doc {:description "Sets the Peer Stake. Stake must be a Long. Peer must exist, with a public account key. "
-          :examples [{:code "(set-peer-data peer-key {:url \"my-peer.com:4242\"})"}]
-          :type :function
-          :signature [{:params [peer stake]}]
-          :errors {:CAST "If the first argument is not a valid Peer Key, or the second argument is not a Long."}}
-  }
-
-  set?
-  {
-    :doc {:description "Tests if the agument is a Set."
-          :examples [{:code "(set? #{1 2 3})"}]
-          :type :function
-          :signature [{:params [a]
-                       :return Boolean}]}
-  }
-
-  signum
-  {
-    :doc {:description "Returns the signum of a numeric value, defined to be -1, 0 or 1. Results in a cast error if the argument is not a number (including ##NaN)."
-          :examples [{:code "(signum -1)"}]
-          :type :function
-          :signature [{:params [a]
-                       :return Double}]}
-  }
-
-  sqrt
-  {
-    :doc {:description "Computes the square root of a numerical argument. Uses double precision mathematics. May return NaN for negative values."
-          :examples [{:code "(sqrt 16.0)"}]
-          :type :function
-          :signature [{:params [x]
-                       :return Double}]}
-  }
-
-  stake
-  {
-    :doc {:description "Sets the stake on a given peer. Peer must exist, and funds must be available to set the stake to the specified level. Setting stake to zero removes the stake entirely."
-          :examples [{:code "(stake trusted-peer-account-key 7000000000)"}]
-          :type :function
-          :signature [{:params [account-key amount]}]}
-  }
-
-  str
-  {
-    :doc {:description "Coerces values to Strings and concatenates them."
-          :examples [{:code "(str \"Hello \" name)"}]
-          :type :function
-          :signature [{:params [& args]
-                       :return String}]}
-  }
-
-  str?
-  {
-    :doc {:description "Tests if the argument is a String."
-          :examples [{:code "(str? name)"}]
-          :type :function
-          :signature [{:params [a]
-                       :return Boolean}]}
-  }
-
-  subset?
-  {
-    :doc {:description "Tests if a set is a subset of a second set. Both arguments must be sets. nil is considered as an empty set."
-          :examples [{:code "(subset? #{1} #{1 2 3})"}]
-          :type :function
-          :signature [{:params [set1 set2]
-                       :return Boolean}]}
-  }
-
-  symbol
-  {
-    :doc {:description "Creates a Symbol. Supports Symbols, Keywords and short Strings. An optional path may be provided, which must be a valid Symbol name, and Address, or null for an unqualified Symbol."
-          :examples [{:code "(symbol :foo)"}]
-          :type :function
-          :signature [{:params [name]
-                       :return Symbol}
-                      {:params [path name]
-                       :return Symbol}]}
-  }
-
-  str?
-  {
-    :doc {:description "Tests if the argument is a String."
-          :examples [{:code "(str? \"foo\")"}]
-          :type :function
-          :signature [{:params [a]
-                       :return Boolean}]}
-  }
-
-  symbol?
-  {
-    :doc {:description "Tests if the argument is a Symbol."
-          :examples [{:code "(symbol? 'foo)"}]
-          :type :function
-          :signature [{:params [a]
-                       :return Boolean}]}
-  }
-
-  syntax
-  {
-    :doc {:description "Wraps a value as a Syntax Object, if it is not already a Syntax Object. If metadata is provided, merge the metadata into the resulting Syntax Object."
-          :examples [{:code "(syntax 'bar)"}]
-          :type :function
-          :signature [{:params [value]
->>>>>>> 3b1f8160
                        :return Syntax}
                       {:params [value meta]
                        :return Syntax}]}}
