--- conflicted
+++ resolved
@@ -53,12 +53,11 @@
 	 * <li>:restore (optional) - Boolean Flag to restore from existing store. Default to true
 	 * <li>:persist (optional) - Boolean flag to determine if peer state should be persisted in store at server close. Default true.
 	 * </ul>
-<<<<<<< HEAD
 	 *
-=======
-	 * 
 	 * @param peerConfig Config map for the new Peer
->>>>>>> 06a9702b
+     *
+     * @param event Optional event object that implements the IServerEvent interface
+     *
 	 * @return New Server instance
 	 */
 	public static Server launchPeer(Map<Keyword, Object> peerConfig, IServerEvent event) {
