package convex.cli;

import java.util.List;

import convex.api.Convex;
import convex.core.crypto.AKeyPair;
import convex.core.data.Address;
import convex.core.util.Utils;

import org.slf4j.Logger;
import org.slf4j.LoggerFactory;
import picocli.CommandLine.Command;
import picocli.CommandLine.Option;
import picocli.CommandLine.ParentCommand;

/**
 *
 *  Convex account create command
 *
 *  convex.account.create
 *
 */

@Command(name="create",
	aliases={"cr"},
	mixinStandardHelpOptions=true,
	description="Creates an account using a public/private key from the keystore.%n"
		+ "You must provide a valid keystore password to the keystore.%n"
		+ "If the keystore is not at the default location also the keystore filename.")
public class AccountCreate implements Runnable {

	private static final Logger log = LoggerFactory.getLogger(AccountCreate.class);

	@ParentCommand
	private Account accountParent;

	@Option(names={"-i", "--key-index"},
		defaultValue="0",
		description="Keystore index of the public/private key to use to create an account.")
	private int keystoreIndex;

	@Option(names={"--public-key"},
		defaultValue="",
		description="Hex string of the public key in the Keystore to use to create an account.%n"
			+ "You only need to enter in the first distinct hex values of the public key.%n"
			+ "For example: 0xf0234 or f0234")
	private String keystorePublicKey;

	@Option(names={"--port"},
		description="Port number to connect to a peer.")
	private int port = 0;

	@Option(names={"--host"},
		defaultValue=Constants.HOSTNAME_PEER,
		description="Hostname to connect to a peer. Default: ${DEFAULT-VALUE}")
	private String hostname;

	@Option(names={"-f", "--fund"},
		description="Fund the account with the default fund amount.")
	private boolean isFund;

	@Override
	public void run() {

		Main mainParent = accountParent.mainParent;

		AKeyPair keyPair = null;

		if (keystoreIndex > 0 || keystorePublicKey != null) {
			try {
				keyPair = mainParent.loadKeyFromStore(keystorePublicKey, keystoreIndex);
			} catch (Error e) {
				log.severe(e.getMessage());
				return;
			}
			if (keyPair == null) {
				log.severe("cannot find the provided public key");
				return;
			}
		}
		if (keyPair == null) {
			try {
				List<AKeyPair> keyPairList = mainParent.generateKeyPairs(1);
				keyPair = keyPairList.get(0);
				System.out.println("generated public key: " + keyPair.getAccountKey().toHexString());
			}
			catch (Error e) {
				log.error("failed to create key pair {}", e);
				return;
			}
		}
<<<<<<< HEAD
=======
		else {
			try {
				keyPair = mainParent.loadKeyFromStore(keystorePublicKey, keystoreIndex);
			} catch (Error e) {
				log.error(e.getMessage());
				return;
			}
		}
>>>>>>> 82f943e5

		Convex convex = null;
		try {

			convex = mainParent.connectToSessionPeer(
				hostname,
				port,
				Main.initConfig.getUserAddress(0),
				Main.initConfig.getUserKeyPair(0));

			Address address = convex.createAccount(keyPair.getAccountKey());

			log.info("account address: " + address);
			if (isFund) {
				convex.transferSync(address, Constants.ACCOUNT_FUND_AMOUNT);
				convex = mainParent.connectToSessionPeer(hostname, port, address, keyPair);
				Long balance = convex.getBalance(address);
				log.info("account balance: " + balance);
			}
			log.info(
				String.format(
					"to use this key can use the options --address=%d --public-key=%s",
					address.toLong(),
					Utils.toFriendlyHexString(keyPair.getAccountKey().toHexString(), 6)
				)
			);
		} catch (Throwable t) {
			log.error(t.getMessage());
			return;
		}
	}
}<|MERGE_RESOLUTION|>--- conflicted
+++ resolved
@@ -34,7 +34,7 @@
 	@ParentCommand
 	private Account accountParent;
 
-	@Option(names={"-i", "--key-index"},
+	@Option(names={"-i", "--index-key"},
 		defaultValue="0",
 		description="Keystore index of the public/private key to use to create an account.")
 	private int keystoreIndex;
@@ -70,11 +70,11 @@
 			try {
 				keyPair = mainParent.loadKeyFromStore(keystorePublicKey, keystoreIndex);
 			} catch (Error e) {
-				log.severe(e.getMessage());
+				log.error(e.getMessage());
 				return;
 			}
 			if (keyPair == null) {
-				log.severe("cannot find the provided public key");
+				log.warn("cannot find the provided public key");
 				return;
 			}
 		}
@@ -89,17 +89,6 @@
 				return;
 			}
 		}
-<<<<<<< HEAD
-=======
-		else {
-			try {
-				keyPair = mainParent.loadKeyFromStore(keystorePublicKey, keystoreIndex);
-			} catch (Error e) {
-				log.error(e.getMessage());
-				return;
-			}
-		}
->>>>>>> 82f943e5
 
 		Convex convex = null;
 		try {
