package convex.cli;

import java.io.File;
import java.security.KeyStore;
import java.util.Enumeration;
<<<<<<< HEAD
=======

import org.slf4j.Logger;
import org.slf4j.LoggerFactory;
>>>>>>> efcacb69

import convex.core.crypto.PFXTools;

import org.slf4j.Logger;
import org.slf4j.LoggerFactory;
import picocli.CommandLine.Command;
import picocli.CommandLine.ParentCommand;

/**
 *
 * Convex key sub commands
 *
 *		convex.key.list
 *
 *
 */
@Command(name="list",
	aliases={"li"},
	mixinStandardHelpOptions=true,
	description="List available key pairs.")
public class KeyList implements Runnable {

<<<<<<< HEAD
	private static final Logger log = LoggerFactory.getLogger(KeyList.class);
=======
	private static final Logger log = LoggerFactory.getLogger(KeyList.class.getName());
>>>>>>> efcacb69

	@ParentCommand
	protected Key keyParent;

	@Override
	public void run() {
		Main mainParent = keyParent.mainParent;

		String password = mainParent.getPassword();
		if (password == null) {
<<<<<<< HEAD
			log.warn("You need to provide a keystore password");
=======
			System.out.println("You need to provide a keystore password");
>>>>>>> efcacb69
			return;
		}
		File keyFile = new File(mainParent.getKeyStoreFilename());
		try {
			if (!keyFile.exists()) {
<<<<<<< HEAD
				log.error("Cannot find keystore file {}", keyFile.getCanonicalPath());
=======
				System.out.println("Cannot find keystore file: "+ keyFile.getCanonicalPath());
>>>>>>> efcacb69
			}
			KeyStore keyStore = PFXTools.loadStore(keyFile, password);
			Enumeration<String> aliases = keyStore.aliases();
			int index = 1;
			while (aliases.hasMoreElements()) {
				String alias = aliases.nextElement();
				System.out.println("#"+index+" Public Key: "+alias);
				index ++;
			}

		} catch (Throwable t) {
<<<<<<< HEAD
			log.error("Cannot load key store {}", t);
=======
			log.error("Cannot load key store "+t);
>>>>>>> efcacb69
		}

	}

}<|MERGE_RESOLUTION|>--- conflicted
+++ resolved
@@ -3,12 +3,6 @@
 import java.io.File;
 import java.security.KeyStore;
 import java.util.Enumeration;
-<<<<<<< HEAD
-=======
-
-import org.slf4j.Logger;
-import org.slf4j.LoggerFactory;
->>>>>>> efcacb69
 
 import convex.core.crypto.PFXTools;
 
@@ -31,11 +25,7 @@
 	description="List available key pairs.")
 public class KeyList implements Runnable {
 
-<<<<<<< HEAD
 	private static final Logger log = LoggerFactory.getLogger(KeyList.class);
-=======
-	private static final Logger log = LoggerFactory.getLogger(KeyList.class.getName());
->>>>>>> efcacb69
 
 	@ParentCommand
 	protected Key keyParent;
@@ -46,21 +36,13 @@
 
 		String password = mainParent.getPassword();
 		if (password == null) {
-<<<<<<< HEAD
 			log.warn("You need to provide a keystore password");
-=======
-			System.out.println("You need to provide a keystore password");
->>>>>>> efcacb69
 			return;
 		}
 		File keyFile = new File(mainParent.getKeyStoreFilename());
 		try {
 			if (!keyFile.exists()) {
-<<<<<<< HEAD
 				log.error("Cannot find keystore file {}", keyFile.getCanonicalPath());
-=======
-				System.out.println("Cannot find keystore file: "+ keyFile.getCanonicalPath());
->>>>>>> efcacb69
 			}
 			KeyStore keyStore = PFXTools.loadStore(keyFile, password);
 			Enumeration<String> aliases = keyStore.aliases();
@@ -72,13 +54,8 @@
 			}
 
 		} catch (Throwable t) {
-<<<<<<< HEAD
 			log.error("Cannot load key store {}", t);
-=======
-			log.error("Cannot load key store "+t);
->>>>>>> efcacb69
 		}
-
 	}
 
 }