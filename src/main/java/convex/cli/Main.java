--- conflicted
+++ resolved
@@ -7,15 +7,7 @@
 import java.util.ArrayList;
 import java.util.Enumeration;
 import java.util.List;
-<<<<<<< HEAD
-
-=======
-//import java.util.logging.Handler;
-//import java.util.logging.Level;
-
-import org.slf4j.Logger;
-import org.slf4j.LoggerFactory;
->>>>>>> efcacb69
+
 
 import convex.api.Convex;
 import convex.core.crypto.AKeyPair;
@@ -57,11 +49,8 @@
 
 public class Main implements Runnable {
 
-<<<<<<< HEAD
 	private static final Logger log = LoggerFactory.getLogger(Main.class);
-=======
-	private static final Logger log = LoggerFactory.getLogger(Main.class.getName());
->>>>>>> efcacb69
+
 
 	private static CommandLine commandLine;
     public static AInitConfig initConfig = AInitConfig.create();
@@ -130,7 +119,6 @@
 		}
 
 		if (verbose) {
-<<<<<<< HEAD
 		/*
 			Logger root = LoggerFactory.getLogger("");
 			root.setLevel(Level.TRACE);
@@ -145,26 +133,13 @@
 			}
 			log.log(targetLevel, "Set level ALL");
 		*/
-=======
-			// TODO: figure out verbose strategy. Should this go to STDOUT?
-			//Logger root = Logger.getLogger("");
-			//Level targetLevel = Level.ALL;
-			//root.setLevel(targetLevel);
-			//for (Handler handler: root.getHandlers()) {
-			//	handler.setLevel(targetLevel);
-			//}
-			// log.log(targetLevel, "Set level ALL");
->>>>>>> efcacb69
+
 		}
 		int result = 0;
 		try {
 			result = commandLine.execute(args);
 		} catch (Throwable t) {
-<<<<<<< HEAD
-			log.error(t.getMessage());
-=======
 			log.error("Error executing command line: {}",t.getMessage());
->>>>>>> efcacb69
 			return 2;
 		}
 		return result;
