package convex.cli;

import java.io.File;
import java.io.IOException;
import java.security.KeyStore;
import java.util.Enumeration;
import java.util.logging.Logger;
import java.util.logging.Level;
import java.util.logging.Handler;

import convex.api.Convex;
import convex.core.crypto.AKeyPair;
import convex.core.crypto.PFXTools;
import convex.core.data.Address;
import picocli.CommandLine;
import picocli.CommandLine.Command;
import picocli.CommandLine.Option;
import picocli.CommandLine.PropertiesDefaultProvider;
import picocli.CommandLine.ScopeType;

/**
* Convex CLI implementation
*/
@Command(name="convex",
	subcommands = {
		Account.class,
		Key.class,
		Local.class,
		Peer.class,
		Query.class,
		Status.class,
		Transaction.class,
		CommandLine.HelpCommand.class
	},
	mixinStandardHelpOptions=true,
	usageHelpAutoWidth=true,
	sortOptions = false,
	// headerHeading = "Usage:",
	// synopsisHeading = "%n",
	descriptionHeading = "%nDescription:%n%n",
	parameterListHeading = "%nParameters:%n",
	optionListHeading = "%nOptions:%n",
	commandListHeading = "%nCommands:%n",
	description="Convex Command Line Interface")

public class Main implements Runnable {

	private static final Logger log = Logger.getLogger(Main.class.getName());

	private static CommandLine commandLine;

	@Option(names={ "-c", "--config"},
		scope = ScopeType.INHERIT,
		description="Use the specified config file. All parameters to this app can be set by removing the leading '--'. ")
	private String configFilename;

	@Option(names={ "-v", "--verbose"},
		scope = ScopeType.INHERIT,
		description="Show more verbose log information.")
	private boolean verbose;

	@Option(names={"-s", "--session"},
	defaultValue=Constants.SESSION_FILENAME,
	description="Session filename. Defaults ${DEFAULT-VALUE}")
	private String sessionFilename;

	@Option(names={"-k", "--keystore"},
		defaultValue=Constants.KEYSTORE_FILENAME,
		scope = ScopeType.INHERIT,
		description="keystore filename. Default: ${DEFAULT-VALUE}")
	private String keyStoreFilename;

	@Option(names={"-p", "--password"},
		scope = ScopeType.INHERIT,
		//defaultValue="",
		description="Password to read/write to the Keystore")
	private String password;

	@Option(names={"-e", "--etch"},
		scope = ScopeType.INHERIT,
		description="Convex state storage filename. The default is to use a temporary storage filename.")
	private String etchStoreFilename;

	@Override
	public void run() {
		// no command provided - so show help
		CommandLine.usage(new Main(), System.out);
	}

	public static void main(String[] args) {
		Main mainApp = new Main();
		int result = mainApp.execute(args);
		System.exit(result);
	}

	public int execute(String[] args) {
		commandLine = new CommandLine(this)
		.setUsageHelpLongOptionsMaxWidth(40)
		.setUsageHelpWidth(40 * 4);

		// do  a pre-parse to get the config filename. We need to load
		// in the defaults before running the full execute
		commandLine.parseArgs(args);
		loadConfig();
		if (verbose) {
			Logger root = Logger.getLogger("");
			Level targetLevel = Level.ALL;
			root.setLevel(targetLevel);
			for (Handler handler: root.getHandlers()) {
				handler.setLevel(targetLevel);
			}
<<<<<<< HEAD
		}
=======
			log.log(targetLevel, "Set level ALL");
		}

>>>>>>> 9b6ab932
		int result = 0;
		try {
			result = commandLine.execute(args);
		} catch (Throwable t) {
			log.severe(t.getMessage());
			return 2;
		}
		return result;
	}

	protected void loadConfig() {
		if (configFilename != null && !configFilename.isEmpty()) {
			String filename = Helpers.expandTilde(configFilename);
			File configFile = new File(filename);
			if (configFile.exists()) {
				PropertiesDefaultProvider defaultProvider = new PropertiesDefaultProvider(configFile);
				commandLine.setDefaultValueProvider(defaultProvider);
			}
		}
	}

	public String getSessionFilename() {
		return Helpers.expandTilde(sessionFilename);
	}

	public String getPassword() {
		return password;
	}

	public String getKeyStoreFilename() {
		return Helpers.expandTilde(keyStoreFilename);
	}

	public String getEtchStoreFilename() {
		return Helpers.expandTilde(etchStoreFilename);
	}

	public AKeyPair loadKeyFromStore(String keystorePublicKey, int keystoreIndex) throws Error {

		AKeyPair keyPair = null;
		String publicKeyClean = keystorePublicKey.toLowerCase().replaceAll("^0x", "");

		if (password == null || password.isEmpty()) {
			throw new Error("You need to provide a keystore password");
		}

		if ( publicKeyClean.isEmpty() && keystoreIndex <= 0) {
			throw new Error("You need to provide a keystore public key identity via the --index or --public-key options");
		}

		File keyFile = new File(getKeyStoreFilename());
		try {
			if (!keyFile.exists()) {
				throw new Error("Cannot find keystore file "+keyFile.getCanonicalPath());
			}
			KeyStore keyStore = PFXTools.loadStore(keyFile, password);

			int counter = 1;
			Enumeration<String> aliases = keyStore.aliases();

			while (aliases.hasMoreElements()) {
				String alias = aliases.nextElement();
				if (counter == keystoreIndex || alias.indexOf(publicKeyClean) == 0) {
					keyPair = PFXTools.getKeyPair(keyStore, alias, password);
					break;
				}
				counter ++;
			}
		} catch (Throwable t) {
			throw new Error("Cannot load key store "+t);
		}

		if (keyPair==null) {
			throw new Error("Cannot find key in keystore");
		}
		return keyPair;
	}

	public Convex connectToSessionPeer(String hostname, int port, Address address, AKeyPair keyPair) throws Error {
		if (port == 0) {
			try {
				port = Helpers.getSessionPort(getSessionFilename());
			} catch (IOException e) {
				throw new Error("Cannot load the session control file");
			}
		}
		if (port == 0) {
			throw new Error("Cannot find a local port or you have not set a valid port number");
		}

		Convex convex = Helpers.connect(hostname, port, address, keyPair);
		if (convex==null) {
			throw new Error("Cannot connect to a peer");
		}
		return convex;
	}
}<|MERGE_RESOLUTION|>--- conflicted
+++ resolved
@@ -109,13 +109,8 @@
 			for (Handler handler: root.getHandlers()) {
 				handler.setLevel(targetLevel);
 			}
-<<<<<<< HEAD
-		}
-=======
 			log.log(targetLevel, "Set level ALL");
 		}
-
->>>>>>> 9b6ab932
 		int result = 0;
 		try {
 			result = commandLine.execute(args);
