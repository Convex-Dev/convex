package convex.peer;

import java.io.IOException;
import java.net.InetSocketAddress;
import java.nio.channels.UnresolvedAddressException;
import java.security.SecureRandom;
import java.util.ArrayList;
import java.util.HashMap;
import java.util.HashSet;
import java.util.Set;
import java.util.concurrent.ExecutionException;
import java.util.concurrent.TimeUnit;
import java.util.concurrent.TimeoutException;

import org.slf4j.Logger;
import org.slf4j.LoggerFactory;

import convex.api.Convex;
import convex.core.Belief;
import convex.core.Constants;
import convex.core.Peer;
import convex.core.State;
import convex.core.data.ACell;
import convex.core.data.AString;
import convex.core.data.AVector;
import convex.core.data.AccountKey;
import convex.core.data.Hash;
import convex.core.data.Keywords;
import convex.core.data.PeerStatus;
import convex.core.data.SignedData;
import convex.core.data.Vectors;
import convex.core.lang.RT;
import convex.core.store.Stores;
import convex.core.util.Utils;
import convex.net.Connection;
import convex.net.Message;

/**
 * Class for managing the outbound connections from a Peer Server.
 *
 * Outbound connections need special handling: - Should be trusted connections
 * to known peers - Should be targets for broadcast of belief updates - Should
 * be limited in number
 */
public class ConnectionManager {

	private static final Logger log = LoggerFactory.getLogger(ConnectionManager.class.getName());

	/**
	 * Pause for each iteration of Server connection loop.
	 */
	static final long SERVER_CONNECTION_PAUSE = 1000;

	/**
	 * Default pause for each iteration of Server connection loop.
	 */
	static final long SERVER_POLL_DELAY = 2000;


	protected final Server server;
	private final HashMap<AccountKey,Connection> connections = new HashMap<>();

	/**
	 * Planned future connections for this Peer
	 */
	private final HashSet<InetSocketAddress> plannedConnections = new HashSet<>();

	/**
	 * The list of outgoing challenges that are being made to remote peers
	 */
	private HashMap<AccountKey, ChallengeRequest> challengeList = new HashMap<>();

	private Thread connectionThread = null;

	private SecureRandom random = new SecureRandom();

	private long pollDelay;

	/**
	 * Timstamp for the last execution of the Connection Manager update loop.
	 */
	private long lastUpdate = Utils.getCurrentTimestamp();

	/*
	 * Runnable loop for managing server connections
	 */
	private Runnable connectionLoop = new Runnable() {
		@Override
		public void run() {
			Stores.setCurrent(server.getStore()); // ensure the loop uses this Server's store
			try {
				lastUpdate = Utils.getCurrentTimestamp();
				while (server.isLive()) {
					Thread.sleep(ConnectionManager.SERVER_CONNECTION_PAUSE);
					makePlannedConnections();
					maintainConnections();
					pollBelief();
					lastUpdate = Utils.getCurrentTimestamp();
				}
			} catch (InterruptedException e) {
				/* OK? Close the thread normally */
			} catch (Throwable e) {
				log.error("Unexpected exception, Terminating Server connection loop");
				e.printStackTrace();
			} finally {
				connectionThread = null;
				closeAllConnections(); // shut down everything gracefully if we can
			}
		}
	};

	/**
	 * Celled by the connection manager to ensure we are tracking latest Beliefs on the network
	 */
	private void pollBelief() {
		try {
			// Poll if no recent consensus updates
			long lastConsensus = server.getPeer().getConsensusState().getTimeStamp().longValue();
			if (lastConsensus + pollDelay >= lastUpdate) return;

			ArrayList<Connection> conns = new ArrayList<>(connections.values());
			if (conns.size() == 0) {
				// Nothing to do
				// log.debug("No connections available to poll!");
				return;
			}
<<<<<<< HEAD
			// TODO: probably shouldn't make a new connection?
			// Maybe use Convex instance instead of Connection?
			Connection c=conns.get(random.nextInt(conns.size()));
=======
			Connection c = conns.get(random.nextInt(conns.size()));
>>>>>>> d11cc291
			if (c.isClosed()) return;
			Convex convex = Convex.connect(c.getRemoteAddress());
			try {
				// use requestStatusSync to auto acquire hash of the status instead of the value
				AVector<ACell> status = convex.requestStatusSync(1000);
				Hash h=RT.ensureHash(status.get(0));
				@SuppressWarnings("unchecked")
				SignedData<Belief> sb = (SignedData<Belief>) convex.acquire(h).get(10000,TimeUnit.MILLISECONDS);
				server.queueEvent(sb);
			} finally {
				convex.close();
			}
		} catch (Throwable t) {
			if (server.isLive()) log.warn("Polling failed: {}",t);
		}
	}

	private void makePlannedConnections() {
		synchronized(plannedConnections) {
			for (InetSocketAddress a: plannedConnections) {
				Connection c=connectToPeer(a);
				if (c==null) {
					log.warn( "Planned Connection failed to {}",a);
				} else {
					log.info("Planned Connection made to {}",a);
				}
			}
			plannedConnections.clear();
		}
	}


	protected void maintainConnections() {
		State s=server.getPeer().getConsensusState();

		long millisSinceLastUpdate=Math.max(0,Utils.getCurrentTimestamp()-lastUpdate);

		int targetPeerCount=getTargetPeerCount();
		int currentPeerCount=connections.size();
		double totalStake=s.computeStakes().get(null);

		AccountKey[] peers = connections.keySet().toArray(new AccountKey[currentPeerCount]);
		for (AccountKey p: peers) {
			Connection conn=connections.get(p);

			// Remove closed connections. No point keeping these
			if ((conn==null)||(conn.isClosed())) {
				closeConnection(p);
				currentPeerCount--;
				continue;
			}

			/*
			 *  Always remove Peers not staked in consensus. This should eliminate Peers that have
			 *  withdrawn or are slashed from current consideration.
			 */
			PeerStatus ps=s.getPeer(p);
			if ((ps==null)||(ps.getTotalStake()<=Constants.MINIMUM_EFFECTIVE_STAKE)) {
				closeConnection(p);
				currentPeerCount--;
				continue;
			}

			/* Drop Peers randomly if they have a small stake
			 * This ensure that new peers will get picked up occasionally and
			 * the distribution of peers tends towards the level of stake over time
			 */
			if ((millisSinceLastUpdate>0)&&(currentPeerCount>=targetPeerCount)) {
				double prop=ps.getTotalStake()/totalStake; // proportion of stake represented by this Peer
				// Very low chance of dropping a Peer with high stake (more than
				double keepChance=Math.min(1.0, prop*targetPeerCount);

				if (keepChance<1.0) {

					double dropRate=millisSinceLastUpdate/(double)Constants.PEER_CONNECTION_DROP_TIME;
					if (random.nextDouble()<(dropRate*(1.0-keepChance))) {
						closeConnection(p);
						currentPeerCount--;
						continue;
					}
				}
			}

			// send request for a trusted peer connection if necessary
			// TODO: need to find out why the response message is not being received by the peers
			requestChallenge(p, conn, server.getPeer());
		}

		// refresh peers list
		currentPeerCount=connections.size();
		peers = connections.keySet().toArray(new AccountKey[currentPeerCount]);
		if (peers.length<targetPeerCount) {
			// Connect to a random peer with host address by stake
			// SECURITY: stake weighted connection is important to avoid bad peers
			// influencing the connection pool

			Set<AccountKey> potentialPeers=s.getPeers().keySet();
			InetSocketAddress target=null;
			double accStake=0.0;
			for (ACell c:potentialPeers) {
				AccountKey peerKey=RT.ensureAccountKey(c);
				if (connections.containsKey(peerKey)) continue; // skip if already connected

				if (server.getPeerKey().equals(peerKey)) continue; // don't connect to self!!

				PeerStatus ps=s.getPeers().get(peerKey);
				if (ps==null) continue; // skip
				AString hostName=ps.getHostname();
				if (hostName==null) continue;
				InetSocketAddress maybeAddress=Utils.toInetSocketAddress(hostName.toString());
				if (maybeAddress==null) continue;
				long peerStake=ps.getTotalStake();
				if (peerStake>0) {
					double t=random.nextDouble()*(accStake+peerStake);
					if (t>=accStake) {
						target=maybeAddress;
					}
					accStake+=peerStake;
				}
			}

			if (target!=null) {
				// Try to connect to Peer. If it fails, no worry, will retry another peer next time
				connectToPeer(target);
			}
		}
	}

	/**
	 * Gets the desired number of outgoing connections
	 * @return
	 */
	private int getTargetPeerCount() {
		Integer target;
		try {
			target = Utils.toInt(server.getConfig().get(Keywords.OUTGOING_CONNECTIONS));
		} catch (Exception ex) {
			target=null;
		}
		if (target==null) target=Constants.DEFAULT_OUTGOING_CONNECTION_COUNT;
		return target;
	}


	public ConnectionManager(Server server) {
		this.server = server;

		Object _pollDelay = server.getConfig().get(Keywords.POLL_DELAY);
		this.pollDelay = (_pollDelay == null) ? ConnectionManager.SERVER_POLL_DELAY : Utils.toInt(_pollDelay);
	}

	public synchronized void setConnection(AccountKey peerKey, Connection peerConnection) {
		if (connections.containsKey(peerKey)) {
			connections.get(peerKey).close();
			connections.replace(peerKey, peerConnection);
		}
		else {
			connections.put(peerKey, peerConnection);
		}
	}

	/**
	 * Close and remove a connection
	 *
	 * @param peerKey Peer key linked to the connection to close and remove.
	 *
	 */
	public synchronized void closeConnection(AccountKey peerKey) {
		if (connections.containsKey(peerKey)) {
			Connection conn=connections.get(peerKey);
			if (conn!=null) {
				conn.close();
			}
			connections.remove(peerKey);
			server.raiseServerChange("connection");
		}
	}

	/**
	 * Close all outgoing connections from this Peer
	 */
	public synchronized void closeAllConnections() {
		for (Connection conn:connections.values()) {
			if (conn!=null) conn.close();
		}
		connections.clear();
	}

	/**
	 * Gets the current set of outbound peer connections from this server
	 *
	 * @return Set of connections
	 */
	public HashMap<AccountKey,Connection> getConnections() {
		return connections;
	}

	/**
	 * Return true if a specified Peer is connected
	 * @param peerKey Public Key of Peer
	 * @return True if connected
	 *
	 */
	public boolean isConnected(AccountKey peerKey) {
		return connections.containsKey(peerKey);
	}


	/**
	 * Gets a connection based on the peers public key
	 * @param peerKey Public key of Peer
	 *
	 * @return Connection instance, or null if not found
	 */
	public Connection getConnection(AccountKey peerKey) {
		if (!connections.containsKey(peerKey)) return null;
		return connections.get(peerKey);
	}

	/**
	 * Returns the number of active connections
	 * @return Number of connections
	 */
	public int getConnectionCount() {
		return connections.size();
	}

	/**
	 * Returns the number of trusted connections
	 * @return Number of trusted connections
	 *
	 */
	public int getTrustedConnectionCount() {
		int result = 0;
		for (Connection connection : connections.values()) {
			if (connection.isTrusted()) {
				result ++;
			}
		}
		return result;
	}

	public void processChallenge(Message m, Peer thisPeer) {
		try {
			SignedData<AVector<ACell>> signedData = m.getPayload();
			if ( signedData == null) {
				log.debug( "challenge bad message data sent");
				return;
			}
			AVector<ACell> challengeValues = signedData.getValue();

			if (challengeValues == null || challengeValues.size() != 3) {
				log.debug("challenge data incorrect number of items should be 3 not ",RT.count(challengeValues));
				return;
			}
			Connection pc = m.getConnection();
			if ( pc == null) {
				log.warn( "No remote peer connection from challenge");
				return;
			}
			// log.log(LEVEL_CHALLENGE_RESPONSE, "Processing challenge request from: " + pc.getRemoteAddress());

			// get the token to respond with
			Hash token = RT.ensureHash(challengeValues.get(0));
			if (token == null) {
				log.warn( "no challenge token provided");
				return;
			}

			// check to see if we are both want to connect to the same network
			Hash networkId = RT.ensureHash(challengeValues.get(1));
			if (networkId == null) {
				log.warn( "challenge data has no networkId");
				return;
			}
			if ( !networkId.equals(thisPeer.getNetworkID())) {
				log.warn( "challenge data has incorrect networkId");
				return;
			}
			// check to see if the challenge is for this peer
			AccountKey toPeer = RT.ensureAccountKey(challengeValues.get(2));
			if (toPeer == null) {
				log.warn( "challenge data has no toPeer address");
				return;
			}
			if ( !toPeer.equals(thisPeer.getPeerKey())) {
				log.warn( "challenge data has incorrect addressed peer");
				return;
			}

			// get who sent this challenge
			AccountKey fromPeer = signedData.getAccountKey();

			// send the signed response back
			AVector<ACell> responseValues = Vectors.of(token, thisPeer.getNetworkID(), fromPeer, signedData.getHash());

			SignedData<ACell> response = thisPeer.sign(responseValues);
			// log.log(LEVEL_CHALLENGE_RESPONSE, "Sending response to "+ pc.getRemoteAddress());
			if (pc.sendResponse(response) == -1 ){
				log.warn("Failed sending response from challenge to ", pc.getRemoteAddress());
			}

		} catch (Throwable t) {
			log.error("Challenge Error: {}" ,t);
			// t.printStackTrace();
		}
	}

	AccountKey processResponse(Message m, Peer thisPeer) {
		try {
			SignedData<ACell> signedData = m.getPayload();

			log.debug( "Processing response request from: {}",m.getConnection().getRemoteAddress());

			@SuppressWarnings("unchecked")
			AVector<ACell> responseValues = (AVector<ACell>) signedData.getValue();

			if (responseValues.size() != 4) {
				log.warn( "response data incorrect number of items should be 4 not {}",responseValues.size());
				return null;
			}


			// get the signed token
			Hash token = RT.ensureHash(responseValues.get(0));
			if (token == null) {
				log.warn( "no response token provided");
				return null;
			}

			// check to see if we are both want to connect to the same network
			Hash networkId = RT.ensureHash(responseValues.get(1));
			if ( networkId == null || !networkId.equals(thisPeer.getNetworkID())) {
				log.warn( "response data has incorrect networkId");
				return null;
			}
			// check to see if the challenge is for this peer
			AccountKey toPeer = RT.ensureAccountKey(responseValues.get(2));
			if ( toPeer == null || !toPeer.equals(thisPeer.getPeerKey())) {
				log.warn( "response data has incorrect addressed peer");
				return null;
			}

			// hash sent by the response
			Hash challengeHash = RT.ensureHash(responseValues.get(3));

			// get who sent this challenge
			AccountKey fromPeer = signedData.getAccountKey();


			if ( !challengeList.containsKey(fromPeer)) {
				log.warn( "response from an unkown challenge");
				return null;
			}
			synchronized(challengeList) {

				// get the challenge data we sent out for this peer
				ChallengeRequest challengeRequest = challengeList.get(fromPeer);

				Hash challengeToken = challengeRequest.getToken();
				if (!challengeToken.equals(token)) {
					log.warn( "invalid response token sent");
					return null;
				}

				AccountKey challengeFromPeer = challengeRequest.getPeerKey();
				if (!signedData.getAccountKey().equals(challengeFromPeer)) {
					log.warn("response key does not match requested key, sent from a different peer");
					return null;
				}

				// hash sent by this peer for the challenge
				Hash challengeSourceHash = challengeRequest.getSendHash();
				if ( !challengeHash.equals(challengeSourceHash)) {
					log.warn("response hash of the challenge does not match");
					return null;
				}
				// remove from list incase this fails, we can generate another challenge
				challengeList.remove(fromPeer);

				Connection connection = getConnection(fromPeer);
				if (connection != null) {
					connection.setTrustedPeerKey(fromPeer);
					server.raiseServerChange("trusted connection");
				}

				// return the trusted peer key
				return fromPeer;
			}

		} catch (Throwable t) {
			log.error("Response Error: {}",t);
		}
		return null;
	}



	/**
	 * Sends out a challenge to a connection that is not trusted.
	 * @param toPeerKey Peer key that we need to send the challenge too.
	 * @param connection untrusted connection
	 * @param thisPeer Source peer that the challenge is issued from
	 *
	 */
	public void requestChallenge(AccountKey toPeerKey, Connection connection, Peer thisPeer) {
		synchronized(challengeList) {
			if (connection.isTrusted()) {
				return;
			}
			// skip if a challenge is already being sent
			if (challengeList.containsKey(toPeerKey)) {
				if (!challengeList.get(toPeerKey).isTimedout()) {
					// not timed out, then continue to wait
					return;
				}
				// remove the old timed out request
				challengeList.remove(toPeerKey);
			}
			ChallengeRequest request = ChallengeRequest.create(toPeerKey);
			if (request.send(connection, thisPeer)>=0) {
				challengeList.put(toPeerKey, request);
			} else {
				// TODO: check OK to do nothing and send later?
			}
		}
	}

	/**
	 *
	 * @param msg Message to broadcast
	 *
	 * @param requireTrusted If true, only broadcast to trusted peers
	 *
	 */
	public synchronized void broadcast(Message msg, boolean requireTrusted) {
		synchronized(connections) {
			for (Connection pc : connections.values()) {
				try {
					if ( (requireTrusted && pc.isTrusted()) || !requireTrusted) {
						pc.sendMessage(msg);
					}
				} catch (IOException e) {
					log.error("Error in broadcast: ", e);
				}
			}
		}
	}

	/**
	 * Connects explicitly to a Peer at the given host address
	 * @param hostAddress Address to connect to
	 * @return new Connection, or null if attempt fails
	 */
	public Connection connectToPeer(InetSocketAddress hostAddress) {
		Connection newConn = null;
		try {
			// Temp client connection
			Convex convex=Convex.connect(hostAddress);

			AVector<ACell> status = convex.requestStatusSync(Constants.DEFAULT_CLIENT_TIMEOUT);
			if (status == null || status.count()!=Constants.STATUS_COUNT) {
				throw new Error("Bad status message from remote Peer");
			}

			AccountKey peerKey =RT.ensureAccountKey(status.get(3));
			if (peerKey==null) return null;

			Connection existing=connections.get(peerKey);
			if ((existing!=null)&&!existing.isClosed()) return existing;
			// close the current connecton to Convex API
			convex.close();
			synchronized(connections) {
				// reopen with connection to the peer and handle server messages
				newConn = Connection.connect(hostAddress, server.peerReceiveAction, server.getStore(), null,Constants.SOCKET_PEER_BUFFER_SIZE,Constants.SOCKET_PEER_BUFFER_SIZE);
				connections.put(peerKey, newConn);
			}
			server.raiseServerChange("connection");
		} catch (IOException | InterruptedException | ExecutionException | TimeoutException e) {
			// ignore any errors from the peer connections
		} catch (UnresolvedAddressException e) {
			log.info("Unable to resolve host address: "+hostAddress);
		}
		return newConn;
	}

	/**
	 * Schedules a request to connect to a Peer at the given host address
	 * @param hostAddress Address to connect to
	 */
	public void connectToPeerAsync(InetSocketAddress hostAddress) {
		synchronized (plannedConnections) {
			plannedConnections.add(hostAddress);
		}
	}

	public void start() {
		// Set timestamp for connection updates
		lastUpdate=Utils.getCurrentTimestamp();

		// start connection thread
		connectionThread = new Thread(connectionLoop, "Connection Manager thread at "+server.getPort());
		connectionThread.setDaemon(true);
		connectionThread.start();

	}

	public void close() {
		if (connectionThread!=null) {
			connectionThread.interrupt();
		}
	}




}<|MERGE_RESOLUTION|>--- conflicted
+++ resolved
@@ -124,13 +124,11 @@
 				// log.debug("No connections available to poll!");
 				return;
 			}
-<<<<<<< HEAD
+			
 			// TODO: probably shouldn't make a new connection?
 			// Maybe use Convex instance instead of Connection?
-			Connection c=conns.get(random.nextInt(conns.size()));
-=======
 			Connection c = conns.get(random.nextInt(conns.size()));
->>>>>>> d11cc291
+
 			if (c.isClosed()) return;
 			Convex convex = Convex.connect(c.getRemoteAddress());
 			try {
